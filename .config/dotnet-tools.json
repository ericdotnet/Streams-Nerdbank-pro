--- conflicted
+++ resolved
@@ -15,11 +15,7 @@
       ]
     },
     "dotnet-coverage": {
-<<<<<<< HEAD
-      "version": "17.7.2",
-=======
       "version": "17.7.3",
->>>>>>> 5f76f48a
       "commands": [
         "dotnet-coverage"
       ]
