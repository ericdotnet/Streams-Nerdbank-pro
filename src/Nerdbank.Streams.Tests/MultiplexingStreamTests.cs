--- conflicted
+++ resolved
@@ -992,21 +992,6 @@
         }
     }
 
-<<<<<<< HEAD
-    private static Task<T[]> WhenAllSucceedOrAnyFail<T>(params Task<T>[] tasks)
-    {
-        var tcs = new TaskCompletionSource<T[]>();
-        Task.WhenAll(tasks).ApplyResultTo(tcs);
-        foreach (var task in tasks)
-        {
-            task.ContinueWith(t => tcs.TrySetException(t.Exception!), CancellationToken.None, TaskContinuationOptions.OnlyOnFaulted, TaskScheduler.Default).Forget();
-        }
-
-        return tcs.Task;
-    }
-
-=======
->>>>>>> 7a8cc3ff
     private async Task WaitForEphemeralChannelOfferToPropagateAsync()
     {
         // Propagation of ephemeral channel offers must occur before the remote end can accept it.
