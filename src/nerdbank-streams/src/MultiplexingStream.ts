--- conflicted
+++ resolved
@@ -27,485 +27,6 @@
 import caught = require('caught')
 
 export abstract class MultiplexingStream implements IDisposableObservable {
-<<<<<<< HEAD
-    /**
-     * The maximum length of a frame's payload.
-     */
-    static readonly framePayloadMaxLength = 20 * 1024;
-
-    private static readonly recommendedDefaultChannelReceivingWindowSize = 5 * MultiplexingStream.framePayloadMaxLength;
-
-    /** The default window size used for new channels that do not specify a value for ChannelOptions.ChannelReceivingWindowSize. */
-    readonly defaultChannelReceivingWindowSize: number;
-
-    protected get disposalToken() {
-        return this.disposalTokenSource.token;
-    }
-
-    /**
-     * Gets a promise that is resolved or rejected based on how this stream is disposed or fails.
-     */
-    public get completion(): Promise<void> {
-        return this._completionSource.promise;
-    }
-
-    /**
-     * Gets a value indicating whether this instance has been disposed.
-     */
-    public get isDisposed(): boolean {
-        return this.disposalTokenSource.token.isCancelled;
-    }
-
-    /**
-     * Initializes a new instance of the `MultiplexingStream` class.
-     * @param stream The duplex stream to read and write to.
-     * Use `FullDuplexStream.Splice` if you have distinct input/output streams.
-     * @param options Options to customize the behavior of the stream.
-     * @param cancellationToken A token whose cancellation aborts the handshake with the remote end.
-     * @returns The multiplexing stream, once the handshake is complete.
-     */
-    public static async CreateAsync(
-        stream: NodeJS.ReadWriteStream,
-        options?: MultiplexingStreamOptions,
-        cancellationToken: CancellationToken = CancellationToken.CONTINUE): Promise<MultiplexingStream> {
-
-        if (!stream) {
-            throw new Error("stream must be specified.");
-        }
-
-        options = options || {};
-        options.protocolMajorVersion ??= 1;
-        options.defaultChannelReceivingWindowSize = options.defaultChannelReceivingWindowSize || MultiplexingStream.recommendedDefaultChannelReceivingWindowSize;
-        if (options.protocolMajorVersion < 3 && options.seededChannels && options.seededChannels.length > 0) {
-            throw new Error("Seeded channels require v3 of the protocol at least.");
-        }
-
-        // Send the protocol magic number, and a random 16-byte number to establish even/odd assignments.
-        const formatter: MultiplexingStreamFormatter | undefined =
-            options.protocolMajorVersion === 1 ? new MultiplexingStreamV1Formatter(stream) :
-            options.protocolMajorVersion === 2 ? new MultiplexingStreamV2Formatter(stream) :
-            options.protocolMajorVersion === 3 ? new MultiplexingStreamV3Formatter(stream) :
-            undefined;
-        if (!formatter) {
-            throw new Error(`Protocol major version ${options.protocolMajorVersion} is not supported.`);
-        }
-
-        const writeHandshakeData = await formatter.writeHandshakeAsync();
-        const handshakeResult = await formatter.readHandshakeAsync(writeHandshakeData, cancellationToken);
-        formatter.isOdd = handshakeResult.isOdd;
-
-        return new MultiplexingStreamClass(formatter, handshakeResult.isOdd, options);
-    }
-
-    /**
-     * Initializes a new instance of the `MultiplexingStream` class
-     * with protocolMajorVersion set to 3.
-     * @param stream The duplex stream to read and write to.
-     * Use `FullDuplexStream.Splice` if you have distinct input/output streams.
-     * @param options Options to customize the behavior of the stream.
-     * @returns The multiplexing stream.
-     */
-     public static Create(
-        stream: NodeJS.ReadWriteStream,
-        options?: MultiplexingStreamOptions) : MultiplexingStream {
-        options ??= { protocolMajorVersion: 3 };
-        options.protocolMajorVersion ??= 3;
-
-        const formatter: MultiplexingStreamFormatter | undefined =
-            options.protocolMajorVersion === 3 ? new MultiplexingStreamV3Formatter(stream) :
-            undefined;
-        if (!formatter) {
-            throw new Error(`Protocol major version ${options.protocolMajorVersion} is not supported. Try CreateAsync instead.`);
-        }
-
-        return new MultiplexingStreamClass(formatter, undefined, options);
-    }
-
-    /**
-     * The options to use for channels we create in response to incoming offers.
-     * @description Whatever these settings are, they can be replaced when the channel is accepted.
-     */
-    protected static readonly defaultChannelOptions: ChannelOptions = {};
-
-    /**
-     * The encoding used for characters in control frames.
-     */
-    static readonly ControlFrameEncoding = "utf-8";
-
-    protected readonly _completionSource = new Deferred<void>();
-
-    /**
-     * A dictionary of channels that were seeded, keyed by their ID.
-     */
-    protected readonly seededOpenChannels: { [id: number]: ChannelClass } = {};
-
-    /**
-     * A dictionary of channels that were offered locally, keyed by their ID.
-     */
-    protected readonly locallyOfferedOpenChannels: { [id: number]: ChannelClass } = {};
-
-    /**
-     * A dictionary of channels that were offered remotely, keyed by their ID.
-     */
-    protected readonly remotelyOfferedOpenChannels: { [id: number]: ChannelClass } = {};
-
-    /**
-     * The last number assigned to a channel.
-     * Each use of this should increment by two if isOdd is defined.
-     * It should never exceed uint32.MaxValue
-     */
-    protected abstract lastOfferedChannelId: number;
-
-    /**
-     * A map of channel names to queues of channels waiting for local acceptance.
-     */
-    protected readonly channelsOfferedByThemByName: { [name: string]: ChannelClass[] } = {};
-
-    /**
-     * A map of channel names to queues of Deferred<Channel> from waiting accepters.
-     */
-    protected readonly acceptingChannels: { [name: string]: Deferred<ChannelClass>[] } = {};
-
-    /** The major version of the protocol being used for this connection. */
-    protected readonly protocolMajorVersion: number;
-
-    private readonly eventEmitter = new EventEmitter();
-
-    private disposalTokenSource = CancellationToken.create();
-
-    protected constructor(protected readonly formatter: MultiplexingStreamFormatter, private readonly isOdd: boolean | undefined, options: MultiplexingStreamOptions) {
-        this.defaultChannelReceivingWindowSize = options.defaultChannelReceivingWindowSize ?? MultiplexingStream.recommendedDefaultChannelReceivingWindowSize;
-        this.protocolMajorVersion = options.protocolMajorVersion ?? 1;
-
-        if (options.seededChannels) {
-            for (let i = 0; i < options.seededChannels.length; i++) {
-                const channelOptions = options.seededChannels[i];
-                const id = { id: i, source: ChannelSource.Seeded };
-                this.setOpenChannel(new ChannelClass(this as unknown as MultiplexingStreamClass, id, { name: '', remoteWindowSize: channelOptions.channelReceivingWindowSize ?? this.defaultChannelReceivingWindowSize }));
-            }
-        }
-    }
-
-    /**
-     * Creates an anonymous channel that may be accepted by <see cref="AcceptChannel(int, ChannelOptions)"/>.
-     * Its existance must be communicated by other means (typically another, existing channel) to encourage acceptance.
-     * @param options A set of options that describe local treatment of this channel.
-     * @returns The anonymous channel.
-     * @description Note that while the channel is created immediately, any local write to that channel will be
-     * buffered locally until the remote party accepts the channel.
-     */
-    public createChannel(options?: ChannelOptions): Channel {
-        const offerParameters: OfferParameters = {
-            name: "",
-            remoteWindowSize: options?.channelReceivingWindowSize ?? this.defaultChannelReceivingWindowSize
-        };
-        const payload = this.formatter.serializeOfferParameters(offerParameters);
-        const channel = new ChannelClass(
-            this as any as MultiplexingStreamClass,
-            { id: this.getUnusedChannelId(), source: ChannelSource.Local },
-            offerParameters);
-        this.setOpenChannel(channel);
-
-        this.rejectOnFailure(this.sendFrameAsync(new FrameHeader(ControlCode.Offer, channel.qualifiedId), payload, this.disposalToken));
-        return channel;
-    }
-
-    /**
-     * Accepts a channel with a specific ID.
-     * @param id The id of the channel to accept.
-     * @param options A set of options that describe local treatment of this channel.
-     * @description This method can be used to accept anonymous channels created with <see cref="CreateChannel"/>.
-     * Unlike <see cref="AcceptChannelAsync(string, ChannelOptions, CancellationToken)"/> which will await
-     * for a channel offer if a matching one has not been made yet, this method only accepts an offer
-     * for a channel that has already been made.
-     */
-    public acceptChannel(id: number, options?: ChannelOptions): Channel {
-        const channel = this.remotelyOfferedOpenChannels[id] || this.seededOpenChannels[id];
-        if (!channel) {
-            throw new Error("No channel with ID " + id);
-        }
-
-        this.removeChannelFromOfferedQueue(channel);
-
-        this.acceptChannelOrThrow(channel, options);
-        return channel;
-    }
-
-    /**
-     * Rejects an offer for the channel with a specified ID.
-     * @param id The ID of the channel whose offer should be rejected.
-     */
-    public rejectChannel(id: number) {
-        const channel = this.remotelyOfferedOpenChannels[id];
-        if (channel) {
-            removeFromQueue(channel, this.channelsOfferedByThemByName[channel.name]);
-        } else {
-            throw new Error("No channel with that ID found.");
-        }
-
-        // Rejecting a channel rejects a couple promises that we don't want the caller to have to observe
-        // separately since they are explicitly stating they want to take this action now.
-        caught(channel.acceptance);
-        caught(channel.completion);
-
-        channel.dispose();
-    }
-
-    /**
-     * Offers a new, named channel to the remote party so they may accept it with
-     * {@link acceptChannelAsync}.
-     * @param name A name for the channel, which must be accepted on the remote end to complete creation.
-     * It need not be unique, and may be empty but must not be null.
-     * Any characters are allowed, and max length is determined by the maximum frame payload (based on UTF-8 encoding).
-     * @param options A set of options that describe local treatment of this channel.
-     * @param cancellationToken A cancellation token. Do NOT let this be a long-lived token
-     * or a memory leak will result since we add continuations to its promise.
-     * @returns A task that completes with the `Channel` if the offer is accepted on the remote end
-     * or faults with `MultiplexingProtocolException` if the remote end rejects the channel.
-     */
-    public async offerChannelAsync(
-        name: string,
-        options?: ChannelOptions,
-        cancellationToken: CancellationToken = CancellationToken.CONTINUE): Promise<Channel> {
-
-        if (name == null) {
-            throw new Error("Name must be specified (but may be empty).");
-        }
-
-        cancellationToken.throwIfCancelled();
-        throwIfDisposed(this);
-
-        const offerParameters: OfferParameters = {
-            name,
-            remoteWindowSize: options?.channelReceivingWindowSize ?? this.defaultChannelReceivingWindowSize,
-        };
-        const payload = this.formatter.serializeOfferParameters(offerParameters);
-        const channel = new ChannelClass(
-            this as any as MultiplexingStreamClass,
-            { id: this.getUnusedChannelId(), source: ChannelSource.Local },
-            offerParameters);
-        this.setOpenChannel(channel);
-
-        const header = new FrameHeader(ControlCode.Offer, channel.qualifiedId);
-
-        const unsubscribeFromCT = cancellationToken.onCancelled((reason) => this.offerChannelCanceled(channel, reason));
-        try {
-            // We *will* recognize rejection of this promise. But just in case sendFrameAsync completes synchronously,
-            // we want to signify that we *will* catch it first to avoid node.js emitting warnings or crashing.
-            caught(channel.acceptance);
-
-            await this.sendFrameAsync(header, payload, cancellationToken);
-            await channel.acceptance;
-
-            return channel;
-        } finally {
-            unsubscribeFromCT();
-        }
-    }
-
-    /**
-     * Accepts a channel that the remote end has attempted or may attempt to create.
-     * @param name The name of the channel to accept.
-     * @param options A set of options that describe local treatment of this channel.
-     * @param cancellationToken A token to indicate lost interest in accepting the channel.
-     * Do NOT let this be a long-lived token
-     * or a memory leak will result since we add continuations to its promise.
-     * @returns The `Channel`, after its offer has been received from the remote party and accepted.
-     * @description If multiple offers exist with the specified `name`, the first one received will be accepted.
-     */
-    public async acceptChannelAsync(
-        name: string,
-        options?: ChannelOptions,
-        cancellationToken: CancellationToken = CancellationToken.CONTINUE): Promise<Channel> {
-        if (name == null) {
-            throw new Error("Name must be specified (but may be empty).");
-        }
-
-        cancellationToken.throwIfCancelled();
-        throwIfDisposed(this);
-
-        let channel: ChannelClass | undefined;
-        let pendingAcceptChannel: Deferred<ChannelClass>;
-        const channelsOfferedByThem = this.channelsOfferedByThemByName[name] as ChannelClass[];
-        if (channelsOfferedByThem) {
-            while (channel === undefined && channelsOfferedByThem.length > 0) {
-                channel = channelsOfferedByThem.shift()!;
-                if (channel.isAccepted || channel.isRejectedOrCanceled) {
-                    channel = undefined;
-                    continue;
-                }
-            }
-        }
-
-        if (channel === undefined) {
-            let acceptingChannels = this.acceptingChannels[name];
-            if (!acceptingChannels) {
-                this.acceptingChannels[name] = acceptingChannels = [];
-            }
-
-            pendingAcceptChannel = new Deferred<ChannelClass>(options);
-            acceptingChannels.push(pendingAcceptChannel);
-        }
-
-        if (channel !== undefined) {
-            this.acceptChannelOrThrow(channel, options);
-            return channel;
-        } else {
-            const unsubscribeFromCT = cancellationToken.onCancelled(
-                (reason) => this.acceptChannelCanceled(pendingAcceptChannel, name, reason));
-            try {
-                return await pendingAcceptChannel!.promise;
-            } finally {
-                unsubscribeFromCT();
-            }
-        }
-    }
-
-    /**
-     * Disposes the stream.
-     */
-    public dispose() {
-        this.disposalTokenSource.cancel();
-        this._completionSource.resolve();
-        this.formatter.end();
-        [this.locallyOfferedOpenChannels, this.remotelyOfferedOpenChannels].forEach(cb => {
-            for (const channelId in cb) {
-                if (cb.hasOwnProperty(channelId)) {
-                    const channel = cb[channelId];
-
-                    // Acceptance gets rejected when a channel is disposed.
-                    // Avoid a node.js crash or test failure for unobserved channels (e.g. offers for channels from the other party that no one cared to receive on this side).
-                    caught(channel.acceptance);
-                    channel.dispose();
-                }
-            }
-        });
-    }
-
-    public on(event: "channelOffered", listener: (args: IChannelOfferEventArgs) => void) {
-        this.eventEmitter.on(event, listener);
-    }
-
-    public off(event: "channelOffered", listener: (args: IChannelOfferEventArgs) => void) {
-        this.eventEmitter.off(event, listener);
-    }
-
-    public once(event: "channelOffered", listener: (args: IChannelOfferEventArgs) => void) {
-        this.eventEmitter.once(event, listener);
-    }
-
-    protected raiseChannelOffered(id: number, name: string, isAccepted: boolean) {
-        const args: IChannelOfferEventArgs = {
-            id,
-            isAccepted,
-            name,
-        };
-        try {
-            this.eventEmitter.emit("channelOffered", args);
-        } catch (err) {
-            this._completionSource.reject(err);
-        }
-    }
-
-    protected abstract sendFrameAsync(
-        header: FrameHeader,
-        payload: Buffer,
-        cancellationToken: CancellationToken): Promise<void>;
-
-    protected abstract sendFrame(code: ControlCode, channelId: QualifiedChannelId): Promise<void>;
-
-    protected acceptChannelOrThrow(channel: ChannelClass, options?: ChannelOptions) {
-        if (channel.tryAcceptOffer(options)) {
-            const acceptanceParameters = {
-                remoteWindowSize: options?.channelReceivingWindowSize ?? channel.localWindowSize ?? this.defaultChannelReceivingWindowSize,
-            };
-            if (acceptanceParameters.remoteWindowSize < this.defaultChannelReceivingWindowSize) {
-                acceptanceParameters.remoteWindowSize = this.defaultChannelReceivingWindowSize;
-            }
-
-            if (channel.qualifiedId.source !== ChannelSource.Seeded) {
-                const payload = this.formatter.serializeAcceptanceParameters(acceptanceParameters);
-                this.rejectOnFailure(this.sendFrameAsync(new FrameHeader(ControlCode.OfferAccepted, channel.qualifiedId), payload, this.disposalToken));
-            }
-        } else if (channel.isAccepted) {
-            throw new Error("Channel is already accepted.");
-        } else if (channel.isRejectedOrCanceled) {
-            throw new Error("Channel is no longer available for acceptance.");
-        } else {
-            throw new Error("Channel could not be accepted.");
-        }
-    }
-
-    /**
-     * Disposes this instance if the specified promise is rejected.
-     * @param promise The promise to check for failures.
-     */
-    protected async rejectOnFailure<T>(promise: Promise<T>) {
-        try {
-            await promise;
-        } catch (err) {
-            this._completionSource.reject(err);
-        }
-    }
-
-    protected removeChannelFromOfferedQueue(channel: ChannelClass) {
-        if (channel.name) {
-            removeFromQueue(channel, this.channelsOfferedByThemByName[channel.name]);
-        }
-    }
-
-    protected getOpenChannel(qualifiedId: QualifiedChannelId): ChannelClass | undefined {
-        return this.getChannelCollection(qualifiedId.source)[qualifiedId.id];
-    }
-
-    protected setOpenChannel(channel: ChannelClass) {
-        this.getChannelCollection(channel.qualifiedId.source)[channel.qualifiedId.id] = channel;
-    }
-
-    protected deleteOpenChannel(qualifiedId: QualifiedChannelId) {
-        delete this.getChannelCollection(qualifiedId.source)[qualifiedId.id];
-    }
-
-    private getChannelCollection(source: ChannelSource): { [id: number]: ChannelClass } {
-        switch (source) {
-            case ChannelSource.Local:
-                return this.locallyOfferedOpenChannels;
-            case ChannelSource.Remote:
-                return this.remotelyOfferedOpenChannels;
-            case ChannelSource.Seeded:
-                return this.seededOpenChannels;
-        }
-    }
-
-    /**
-     * Cancels a prior call to acceptChannelAsync
-     * @param channel The promise of a channel to be canceled.
-     * @param name The name of the channel the caller was accepting.
-     * @param reason The reason for cancellation.
-     */
-    private acceptChannelCanceled(channel: Deferred<ChannelClass>, name: string, reason: any) {
-        if (channel.reject(new CancellationToken.CancellationError(reason))) {
-            removeFromQueue(channel, this.acceptingChannels[name]);
-        }
-    }
-
-    /**
-     * Responds to cancellation of a prior call to offerChannelAsync.
-     * @param channel The channel previously offered.
-     */
-    private offerChannelCanceled(channel: ChannelClass, reason: any) {
-        channel.tryCancelOffer(reason);
-    }
-
-    /**
-     * Gets a unique number that can be used to represent a channel.
-     * @description The channel numbers increase by two in order to maintain odd or even numbers,
-     * since each party is allowed to create only one or the other.
-     */
-    private getUnusedChannelId() {
-        return this.lastOfferedChannelId += this.isOdd !== undefined ? 2 : 1;
-    }
-=======
 	/**
 	 * The maximum length of a frame's payload.
 	 */
@@ -515,8 +36,6 @@
 
 	/** The default window size used for new channels that do not specify a value for ChannelOptions.ChannelReceivingWindowSize. */
 	readonly defaultChannelReceivingWindowSize: number
-
-	protected readonly formatter: MultiplexingStreamFormatter
 
 	protected get disposalToken() {
 		return this.disposalTokenSource.token
@@ -578,7 +97,7 @@
 		const handshakeResult = await formatter.readHandshakeAsync(writeHandshakeData, cancellationToken)
 		formatter.isOdd = handshakeResult.isOdd
 
-		return new MultiplexingStreamClass(stream, handshakeResult.isOdd, options)
+		return new MultiplexingStreamClass(formatter, handshakeResult.isOdd, options)
 	}
 
 	/**
@@ -599,7 +118,7 @@
 			throw new Error(`Protocol major version ${options.protocolMajorVersion} is not supported. Try CreateAsync instead.`)
 		}
 
-		return new MultiplexingStreamClass(stream, undefined, options)
+		return new MultiplexingStreamClass(formatter, undefined, options)
 	}
 
 	/**
@@ -655,22 +174,13 @@
 
 	private disposalTokenSource = CancellationToken.create()
 
-	protected constructor(stream: NodeJS.ReadWriteStream, private readonly isOdd: boolean | undefined, options: MultiplexingStreamOptions) {
+	protected constructor(
+		protected readonly formatter: MultiplexingStreamFormatter,
+		private readonly isOdd: boolean | undefined,
+		options: MultiplexingStreamOptions
+	) {
 		this.defaultChannelReceivingWindowSize = options.defaultChannelReceivingWindowSize ?? MultiplexingStream.recommendedDefaultChannelReceivingWindowSize
 		this.protocolMajorVersion = options.protocolMajorVersion ?? 1
-		const formatter: MultiplexingStreamFormatter | undefined =
-			options.protocolMajorVersion === 1
-				? new MultiplexingStreamV1Formatter(stream)
-				: options.protocolMajorVersion === 2
-				? new MultiplexingStreamV2Formatter(stream)
-				: options.protocolMajorVersion === 3
-				? new MultiplexingStreamV3Formatter(stream)
-				: undefined
-		if (formatter === undefined) {
-			throw new Error(`Unsupported major protocol version: ${options.protocolMajorVersion}`)
-		}
-		formatter.isOdd = isOdd
-		this.formatter = formatter
 
 		if (options.seededChannels) {
 			for (let i = 0; i < options.seededChannels.length; i++) {
@@ -1006,235 +516,15 @@
 	private getUnusedChannelId() {
 		return (this.lastOfferedChannelId += this.isOdd !== undefined ? 2 : 1)
 	}
->>>>>>> ddfad9be
 }
 
 // tslint:disable-next-line:max-classes-per-file
 export class MultiplexingStreamClass extends MultiplexingStream {
-<<<<<<< HEAD
-    protected lastOfferedChannelId: number;
-    private readonly sendingSemaphore = new Semaphore(1);
-
-    constructor(formatter: MultiplexingStreamFormatter, isOdd: boolean | undefined, options: MultiplexingStreamOptions) {
-        super(formatter, isOdd, options);
-
-        this.lastOfferedChannelId = isOdd ? -1 : 0; // the first channel created should be 1 or 2
-        this.lastOfferedChannelId += options.seededChannels?.length ?? 0;
-
-        // Initiate reading from the transport stream. This will not end until the stream does, or we're disposed.
-        // If reading the stream fails, we'll dispose ourselves.
-        this.readFromStream(this.disposalToken).catch((err) => this._completionSource.reject(err));
-    }
-
-    get backpressureSupportEnabled(): boolean {
-        return this.protocolMajorVersion > 1;
-    }
-
-    public async sendFrameAsync(
-        header: FrameHeader,
-        payload?: Buffer,
-        cancellationToken: CancellationToken = CancellationToken.CONTINUE): Promise<void> {
-
-        if (!header) {
-            throw new Error("Header is required.");
-        }
-
-        await this.sendingSemaphore.use(async () => {
-            cancellationToken.throwIfCancelled();
-            throwIfDisposed(this);
-
-            await this.formatter.writeFrameAsync(header, payload);
-        });
-    }
-
-    /**
-     * Transmits a frame over the stream.
-     * @param code The op code for the channel.
-     * @param channelId The ID of the channel to receive the frame.
-     * @description The promise returned from this function is always resolved (not rejected)
-     * since it is anticipated that callers may not be awaiting its result.
-     */
-    public async sendFrame(code: ControlCode, channelId: QualifiedChannelId) {
-        try {
-            if (this._completionSource.isCompleted) {
-                // Any frames that come in after we're done are most likely frames just informing that channels are
-                // being terminated, which we do not need to communicate since the connection going down implies that.
-                return;
-            }
-
-            const header = new FrameHeader(code, channelId);
-            await this.sendFrameAsync(header);
-        } catch (error) {
-            // We mustn't throw back to our caller. So report the failure by disposing with failure.
-            this._completionSource.reject(error);
-        }
-    }
-
-    public onChannelWritingCompleted(channel: ChannelClass) {
-        // Only inform the remote side if this channel has not already been terminated.
-        if (!channel.isDisposed && this.getOpenChannel(channel.qualifiedId)) {
-            this.sendFrame(ControlCode.ContentWritingCompleted, channel.qualifiedId);
-        }
-    }
-
-    public async onChannelDisposed(channel: ChannelClass) {
-        if (!this._completionSource.isCompleted) {
-            try {
-                await this.sendFrame(ControlCode.ChannelTerminated, channel.qualifiedId);
-            } catch (err) {
-                // Swallow exceptions thrown about channel disposal if the whole stream has been taken down.
-                if (this.isDisposed) {
-                    return;
-                }
-
-                throw err;
-            }
-        }
-    }
-
-    public localContentExamined(channel: ChannelClass, bytesConsumed: number) {
-        const payload = this.formatter.serializeContentProcessed(bytesConsumed);
-        this.rejectOnFailure(this.sendFrameAsync(new FrameHeader(ControlCode.ContentProcessed, channel.qualifiedId), payload));
-    }
-
-    private async readFromStream(cancellationToken: CancellationToken) {
-        while (!this.isDisposed) {
-            const frame = await this.formatter.readFrameAsync(cancellationToken);
-            if (frame === null) {
-                break;
-            }
-
-            frame.header.flipChannelPerspective();
-            switch (frame.header.code) {
-                case ControlCode.Offer:
-                    this.onOffer(frame.header.requiredChannel, frame.payload);
-                    break;
-                case ControlCode.OfferAccepted:
-                    this.onOfferAccepted(frame.header.requiredChannel, frame.payload);
-                    break;
-                case ControlCode.Content:
-                    this.onContent(frame.header.requiredChannel, frame.payload);
-                    break;
-                case ControlCode.ContentProcessed:
-                    this.onContentProcessed(frame.header.requiredChannel, frame.payload);
-                    break;
-                case ControlCode.ContentWritingCompleted:
-                    this.onContentWritingCompleted(frame.header.requiredChannel);
-                    break;
-                case ControlCode.ChannelTerminated:
-                    this.onChannelTerminated(frame.header.requiredChannel);
-                    break;
-                default:
-                    break;
-            }
-        }
-
-        this.dispose();
-    }
-
-    private onOffer(channelId: QualifiedChannelId, payload: Buffer) {
-        const offerParameters = this.formatter.deserializeOfferParameters(payload);
-        const channel = new ChannelClass(this, channelId, offerParameters);
-        let acceptingChannelAlreadyPresent = false;
-        let options: ChannelOptions | undefined;
-
-        let acceptingChannels: Deferred<ChannelClass>[];
-        if ((acceptingChannels = this.acceptingChannels[offerParameters.name]) !== undefined) {
-            while (acceptingChannels.length > 0) {
-                const candidate = acceptingChannels.shift()!;
-                if (candidate.resolve(channel)) {
-                    acceptingChannelAlreadyPresent = true;
-                    options = candidate.state as ChannelOptions;
-                    break;
-                }
-            }
-        }
-
-        if (!acceptingChannelAlreadyPresent) {
-            if (offerParameters.name != null) {
-                let offeredChannels: Channel[];
-                if (!(offeredChannels = this.channelsOfferedByThemByName[offerParameters.name])) {
-                    this.channelsOfferedByThemByName[offerParameters.name] = offeredChannels = [];
-                }
-
-                offeredChannels.push(channel);
-            }
-        }
-
-        this.setOpenChannel(channel);
-
-        if (acceptingChannelAlreadyPresent) {
-            this.acceptChannelOrThrow(channel, options);
-        }
-
-        this.raiseChannelOffered(channel.id, channel.name, acceptingChannelAlreadyPresent);
-    }
-
-    private onOfferAccepted(channelId: QualifiedChannelId, payload: Buffer) {
-        if (channelId.source !== ChannelSource.Local) {
-            throw new Error("Remote party tried to accept a channel that they offered.");
-        }
-
-        const acceptanceParameter = this.formatter.deserializeAcceptanceParameters(payload);
-        const channel = this.getOpenChannel(channelId);
-        if (!channel) {
-            throw new Error(`Unexpected channel created with ID ${QualifiedChannelId.toString(channelId)}`);
-        }
-
-        if (!channel.onAccepted(acceptanceParameter)) {
-            // This may be an acceptance of a channel that we canceled an offer for, and a race condition
-            // led to our cancellation notification crossing in transit with their acceptance notification.
-            // In this case, do nothing since we already sent a channel termination message, and the remote side
-            // should notice it soon.
-        }
-    }
-
-    private onContent(channelId: QualifiedChannelId, payload: Buffer) {
-        const channel = this.getOpenChannel(channelId);
-        if (!channel) {
-            throw new Error(`No channel with id ${channelId} found.`);
-        }
-
-        channel.onContent(payload);
-    }
-
-    private onContentProcessed(channelId: QualifiedChannelId, payload: Buffer) {
-        const channel = this.getOpenChannel(channelId);
-        if (!channel) {
-            throw new Error(`No channel with id ${channelId} found.`);
-        }
-
-        const bytesProcessed = this.formatter.deserializeContentProcessed(payload);
-        channel.onContentProcessed(bytesProcessed);
-    }
-
-    private onContentWritingCompleted(channelId: QualifiedChannelId) {
-        const channel = this.getOpenChannel(channelId);
-        if (!channel) {
-            throw new Error(`No channel with id ${channelId} found.`);
-        }
-
-        channel.onContent(null); // signify that the remote is done writing.
-    }
-
-    /**
-     * Occurs when the remote party has terminated a channel (including canceling an offer).
-     * @param channelId The ID of the terminated channel.
-     */
-    private onChannelTerminated(channelId: QualifiedChannelId) {
-        const channel = this.getOpenChannel(channelId);
-        if (channel) {
-            this.deleteOpenChannel(channelId);
-            this.removeChannelFromOfferedQueue(channel);
-            channel.dispose();
-        }
-    }
-=======
 	protected lastOfferedChannelId: number
 	private readonly sendingSemaphore = new Semaphore(1)
 
-	constructor(stream: NodeJS.ReadWriteStream, isOdd: boolean | undefined, options: MultiplexingStreamOptions) {
-		super(stream, isOdd, options)
+	constructor(formatter: MultiplexingStreamFormatter, isOdd: boolean | undefined, options: MultiplexingStreamOptions) {
+		super(formatter, isOdd, options)
 
 		this.lastOfferedChannelId = isOdd ? -1 : 0 // the first channel created should be 1 or 2
 		this.lastOfferedChannelId += options.seededChannels?.length ?? 0
@@ -1451,5 +741,4 @@
 			channel.dispose(remoteException)
 		}
 	}
->>>>>>> ddfad9be
 }