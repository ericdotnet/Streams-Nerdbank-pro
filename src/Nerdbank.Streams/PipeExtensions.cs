﻿// Copyright (c) Andrew Arnott. All rights reserved.
// Licensed under the MIT license. See LICENSE file in the project root for full license information.

namespace Nerdbank.Streams
{
    using System;
    using System.Buffers;
    using System.IO;
    using System.IO.Pipelines;
    using System.Net.WebSockets;
    using System.Threading;
    using System.Threading.Tasks;
    using Microsoft;
    using Microsoft.VisualStudio.Threading;

    /// <summary>
    /// Stream extension methods.
    /// </summary>
    public static partial class PipeExtensions
    {
        /// <summary>
        /// The default buffer size to use for pipe readers.
        /// </summary>
        private const int DefaultReadBufferSize = 4 * 1024;

        /// <summary>
        /// Exposes a full-duplex pipe as a <see cref="Stream"/>.
        /// The pipe will be completed when the <see cref="Stream"/> is disposed.
        /// </summary>
        /// <param name="pipe">The pipe to wrap as a stream.</param>
        /// <returns>The wrapping stream.</returns>
        public static Stream AsStream(this IDuplexPipe pipe) => new PipeStream(pipe, ownsPipe: true);

        /// <summary>
        /// Exposes a full-duplex pipe as a <see cref="Stream"/>.
        /// </summary>
        /// <param name="pipe">The pipe to wrap as a stream.</param>
        /// <param name="ownsPipe"><c>true</c> to complete the underlying reader and writer when the <see cref="Stream"/> is disposed; <c>false</c> to keep them open.</param>
        /// <returns>The wrapping stream.</returns>
        public static Stream AsStream(this IDuplexPipe pipe, bool ownsPipe) => new PipeStream(pipe, ownsPipe);

        /// <summary>
        /// Exposes a pipe reader as a <see cref="Stream"/>.
        /// </summary>
        /// <param name="pipeReader">The pipe to read from when <see cref="Stream.ReadAsync(byte[], int, int, CancellationToken)"/> is invoked.</param>
        /// <returns>The wrapping stream.</returns>
        /// <remarks>
        /// The reader will be completed when the <see cref="Stream"/> is disposed.
        /// </remarks>
        public static Stream AsStream(this PipeReader pipeReader) => new PipeStream(pipeReader, ownsPipe: true);

        /// <summary>
        /// Exposes a pipe writer as a <see cref="Stream"/>.
        /// </summary>
        /// <param name="pipeWriter">The pipe to write to when <see cref="Stream.WriteAsync(byte[], int, int, CancellationToken)"/> is invoked.</param>
        /// <returns>The wrapping stream.</returns>
        /// <remarks>
        /// The writer will be completed when the <see cref="Stream"/> is disposed.
        /// </remarks>
        public static Stream AsStream(this PipeWriter pipeWriter) => new PipeStream(pipeWriter, ownsPipe: true);

        /// <summary>
        /// Enables efficiently reading a stream using <see cref="PipeReader"/>.
        /// </summary>
        /// <param name="stream">The stream to read from using a pipe.</param>
        /// <param name="sizeHint">A hint at the size of messages that are commonly transferred. Use 0 for a commonly reasonable default.</param>
        /// <param name="pipeOptions">Optional pipe options to use.</param>
        /// <param name="cancellationToken">A cancellation token that aborts reading from the <paramref name="stream"/>.</param>
        /// <returns>A <see cref="PipeReader"/>.</returns>
        /// <remarks>
        /// When the caller invokes <see cref="PipeReader.Complete(Exception)"/> on the result value,
        /// this leads to the associated <see cref="PipeWriter.Complete(Exception)"/> to be automatically called as well.
        /// </remarks>
        public static PipeReader UsePipeReader(this Stream stream, int sizeHint = 0, PipeOptions? pipeOptions = null, CancellationToken cancellationToken = default)
        {
<<<<<<< HEAD
            Requires.NotNull(stream, nameof(stream));
            Requires.Argument(stream.CanRead, nameof(stream), "Stream must be readable.");

            var pipe = new Pipe(pipeOptions ?? PipeOptions.Default);

            // Notice when the pipe reader isn't listening any more, and terminate our loop that reads from the stream.
            // OBSOLETE API USAGE NOTICE: If at some point we need to stop relying on PipeWriter.OnReaderCompleted (since it is deprecated and may be removed later),
            //                            we can return a decorated PipeReader that calls us from its Complete method directly.
            var combinedTokenSource = CancellationTokenSource.CreateLinkedTokenSource(cancellationToken);
#pragma warning disable CS0618 // Type or member is obsolete
            pipe.Writer.OnReaderCompleted((ex, state) => ((CancellationTokenSource)state).Cancel(), combinedTokenSource);
#pragma warning restore CS0618 // Type or member is obsolete

            Task.Run(async delegate
            {
                while (!combinedTokenSource.Token.IsCancellationRequested)
                {
                    Memory<byte> memory = pipe.Writer.GetMemory(sizeHint);
                    try
                    {
                        int bytesRead = await stream.ReadAsync(memory, combinedTokenSource.Token).ConfigureAwait(false);
                        if (bytesRead == 0)
                        {
                            break;
                        }

                        pipe.Writer.Advance(bytesRead);
                    }
                    catch (OperationCanceledException)
                    {
                        break;
                    }
                    catch (ObjectDisposedException)
                    {
                        break;
                    }
                    catch (Exception ex)
                    {
                        // Propagate the exception to the reader.
                        await pipe.Writer.CompleteAsync(ex).ConfigureAwait(false);
                        return;
                    }

                    FlushResult result = await pipe.Writer.FlushAsync().ConfigureAwait(false);
                    if (result.IsCompleted)
                    {
                        break;
                    }
                }

                // Tell the PipeReader that there's no more data coming
                await pipe.Writer.CompleteAsync().ConfigureAwait(false);
            }).Forget();
            return pipe.Reader;
=======
            return UsePipeReader(stream, sizeHint, pipeOptions, null, cancellationToken);
>>>>>>> 7a8cc3ff
        }

        /// <summary>
        /// Creates a <see cref="PipeReader"/> that reads from the specified <see cref="Stream"/> exactly as told to do so.
        /// </summary>
        /// <param name="stream">The stream to read from using a pipe.</param>
        /// <param name="sizeHint">A hint at the size of messages that are commonly transferred. Use 0 for a commonly reasonable default.</param>
        /// <returns>A <see cref="PipeReader"/>.</returns>
        /// <remarks>
        /// This reader may not be as efficient as the <see cref="Pipe"/>-based <see cref="PipeReader"/> returned from <see cref="UsePipeReader(Stream, int, PipeOptions, CancellationToken)"/>,
        /// but its interaction with the underlying <see cref="Stream"/> is closer to how a <see cref="Stream"/> would typically be used which can ease migration from streams to pipes.
        /// </remarks>
        public static PipeReader UseStrictPipeReader(this Stream stream, int sizeHint = DefaultReadBufferSize)
        {
            Requires.NotNull(stream, nameof(stream));
            Requires.Argument(stream.CanRead, nameof(stream), "Stream must be readable.");

            return new StreamPipeReader(stream, sizeHint);
        }

        /// <summary>
        /// Enables writing to a stream using <see cref="PipeWriter"/>.
        /// </summary>
        /// <param name="stream">The stream to write to using a pipe.</param>
        /// <param name="pipeOptions">Optional pipe options to use.</param>
        /// <param name="cancellationToken">A cancellation token that aborts writing to the <paramref name="stream"/>.</param>
        /// <returns>A <see cref="PipeWriter"/>.</returns>
        public static PipeWriter UsePipeWriter(this Stream stream, PipeOptions? pipeOptions = null, CancellationToken cancellationToken = default)
        {
            Requires.NotNull(stream, nameof(stream));
            Requires.Argument(stream.CanWrite, nameof(stream), "Stream must be writable.");

            var pipe = new Pipe(pipeOptions ?? PipeOptions.Default);
            Task.Run(async delegate
            {
                try
                {
                    while (!cancellationToken.IsCancellationRequested)
                    {
                        ReadResult readResult = await pipe.Reader.ReadAsync(cancellationToken).ConfigureAwait(false);
                        if (readResult.Buffer.Length > 0)
                        {
                            foreach (ReadOnlyMemory<byte> segment in readResult.Buffer)
                            {
                                await stream.WriteAsync(segment, cancellationToken).ConfigureAwait(false);
                            }

                            await stream.FlushAsync(cancellationToken).ConfigureAwait(false);
                        }

                        pipe.Reader.AdvanceTo(readResult.Buffer.End);
                        readResult.ScrubAfterAdvanceTo();

                        if (readResult.IsCompleted)
                        {
                            break;
                        }
                    }

                    await pipe.Reader.CompleteAsync().ConfigureAwait(false);
                }
                catch (Exception ex)
                {
                    // Propagate the exception to the writer.
                    await pipe.Reader.CompleteAsync(ex).ConfigureAwait(false);
                    return;
                }
            }).Forget();
            return pipe.Writer;
        }

        /// <summary>
        /// Creates a <see cref="PipeWriter"/> that writes to an underlying <see cref="Stream"/>
        /// when <see cref="PipeWriter.FlushAsync(CancellationToken)"/> is called rather than asynchronously sometime later.
        /// </summary>
        /// <param name="stream">The stream to write to using a pipe.</param>
        /// <returns>A <see cref="PipeWriter"/>.</returns>
        /// <remarks>
        /// This writer may not be as efficient as the <see cref="Pipe"/>-based <see cref="PipeWriter"/> returned from <see cref="UsePipeWriter(Stream, PipeOptions, CancellationToken)"/>,
        /// but its interaction with the underlying <see cref="Stream"/> is closer to how a <see cref="Stream"/> would typically be used which can ease migration from streams to pipes.
        /// </remarks>
        public static PipeWriter UseStrictPipeWriter(this Stream stream)
        {
            Requires.NotNull(stream, nameof(stream));
            Requires.Argument(stream.CanWrite, nameof(stream), "Stream must be writable.");

            return new StreamPipeWriter(stream);
        }

        /// <summary>
        /// Enables reading and writing to a <see cref="Stream"/> using <see cref="PipeWriter"/> and <see cref="PipeReader"/>.
        /// </summary>
        /// <param name="stream">The stream to access using a pipe.</param>
        /// <param name="sizeHint">A hint at the size of messages that are commonly transferred. Use 0 for a commonly reasonable default.</param>
        /// <param name="pipeOptions">Optional pipe options to use.</param>
        /// <param name="cancellationToken">A token that may cancel async processes to read from and write to the <paramref name="stream"/>.</param>
        /// <returns>An <see cref="IDuplexPipe"/> instance.</returns>
        public static IDuplexPipe UsePipe(this Stream stream, int sizeHint = 0, PipeOptions? pipeOptions = null, CancellationToken cancellationToken = default)
        {
            return UsePipe(stream, allowUnwrap: false, sizeHint: sizeHint, pipeOptions: pipeOptions, cancellationToken: cancellationToken);
        }

        /// <summary>
        /// Enables reading and writing to a <see cref="Stream"/> using <see cref="PipeWriter"/> and <see cref="PipeReader"/>.
        /// </summary>
        /// <param name="stream">The stream to access using a pipe.</param>
        /// <param name="allowUnwrap"><c>true</c> to allow returning a pipe that underlies the <paramref name="stream"/> instead of adding a pipe adapter on top, if possible; <c>false</c> to unconditionally add a pipe adapter on top.</param>
        /// <param name="sizeHint">A hint at the size of messages that are commonly transferred. Use 0 for a commonly reasonable default.</param>
        /// <param name="pipeOptions">Optional pipe options to use.</param>
        /// <param name="cancellationToken">A token that may cancel async processes to read from and write to the <paramref name="stream"/>.</param>
        /// <returns>An <see cref="IDuplexPipe"/> instance.</returns>
        public static IDuplexPipe UsePipe(this Stream stream, bool allowUnwrap, int sizeHint = 0, PipeOptions? pipeOptions = null, CancellationToken cancellationToken = default)
        {
            Requires.NotNull(stream, nameof(stream));
            Requires.Argument(stream.CanRead || stream.CanWrite, nameof(stream), "Stream is neither readable nor writable.");

            if (allowUnwrap && stream is PipeStream pipeStream)
            {
                return new DuplexPipe(pipeStream.UnderlyingPipeReader, pipeStream.UnderlyingPipeWriter);
            }

            PipeWriter? output = stream.CanWrite ? stream.UsePipeWriter(pipeOptions, cancellationToken) : null;
            PipeReader? input = stream.CanRead ? stream.UsePipeReader(sizeHint, pipeOptions, output?.WaitForReaderCompletionAsync(), cancellationToken) : null;

<<<<<<< HEAD
            // OBSOLETE API USAGE NOTICE: If at some point we need to stop relying on these obsolete callbacks,
            //                            we can return a decorated PipeReader/PipeWriter that calls us from its Complete method directly.
#pragma warning disable CS0618 // Type or member is obsolete
            Task closeStreamAntecedent;
=======
            Task? closeStreamAntecedent;
>>>>>>> 7a8cc3ff
            if (input != null && output != null)
            {
                // The UsePipeReader function will be responsible for disposing the stream in this case.
                closeStreamAntecedent = null;
            }
            else if (input != null)
            {
                closeStreamAntecedent = input.WaitForWriterCompletionAsync();
            }
            else
            {
                Assumes.NotNull(output);
                closeStreamAntecedent = output.WaitForReaderCompletionAsync();
            }
#pragma warning restore CS0618 // Type or member is obsolete

            closeStreamAntecedent?.ContinueWith((_, state) => ((Stream)state).Dispose(), stream, cancellationToken, TaskContinuationOptions.None, TaskScheduler.Default).Forget();
            return new DuplexPipe(input, output);
        }

        /// <summary>
        /// Enables efficiently reading a <see cref="WebSocket"/> using <see cref="PipeReader"/>.
        /// </summary>
        /// <param name="webSocket">The web socket to read from using a pipe.</param>
        /// <param name="sizeHint">A hint at the size of messages that are commonly transferred. Use 0 for a commonly reasonable default.</param>
        /// <param name="pipeOptions">Optional pipe options to use.</param>
        /// <param name="cancellationToken">A cancellation token that aborts reading from the <paramref name="webSocket"/>.</param>
        /// <returns>A <see cref="PipeReader"/>.</returns>
        public static PipeReader UsePipeReader(this WebSocket webSocket, int sizeHint = 0, PipeOptions? pipeOptions = null, CancellationToken cancellationToken = default)
        {
            Requires.NotNull(webSocket, nameof(webSocket));

            var pipe = new Pipe(pipeOptions ?? PipeOptions.Default);
            Task.Run(async delegate
            {
                while (!cancellationToken.IsCancellationRequested)
                {
                    Memory<byte> memory = pipe.Writer.GetMemory(sizeHint);
                    try
                    {
                        var readResult = await webSocket.ReceiveAsync(memory, cancellationToken).ConfigureAwait(false);
                        if (readResult.Count == 0)
                        {
                            break;
                        }

                        pipe.Writer.Advance(readResult.Count);
                    }
                    catch (Exception ex)
                    {
                        // Propagate the exception to the reader.
                        await pipe.Writer.CompleteAsync(ex).ConfigureAwait(false);
                        return;
                    }

                    FlushResult result = await pipe.Writer.FlushAsync().ConfigureAwait(false);
                    if (result.IsCompleted)
                    {
                        break;
                    }
                }

                // Tell the PipeReader that there's no more data coming
                await pipe.Writer.CompleteAsync().ConfigureAwait(false);
            }).Forget();

            return pipe.Reader;
        }

        /// <summary>
        /// Enables efficiently writing to a <see cref="WebSocket"/> using a <see cref="PipeWriter"/>.
        /// </summary>
        /// <param name="webSocket">The web socket to write to using a pipe.</param>
        /// <param name="pipeOptions">Optional pipe options to use.</param>
        /// <param name="cancellationToken">A cancellation token that aborts writing to the <paramref name="webSocket"/>.</param>
        /// <returns>A <see cref="PipeWriter"/>.</returns>
        public static PipeWriter UsePipeWriter(this WebSocket webSocket, PipeOptions? pipeOptions = null, CancellationToken cancellationToken = default)
        {
            Requires.NotNull(webSocket, nameof(webSocket));

            var pipe = new Pipe(pipeOptions ?? PipeOptions.Default);
            Task.Run(async delegate
            {
                try
                {
                    while (!cancellationToken.IsCancellationRequested)
                    {
                        ReadResult readResult = await pipe.Reader.ReadAsync(cancellationToken).ConfigureAwait(false);
                        if (readResult.Buffer.Length > 0)
                        {
                            foreach (ReadOnlyMemory<byte> segment in readResult.Buffer)
                            {
                                await webSocket.SendAsync(segment, WebSocketMessageType.Binary, endOfMessage: true, cancellationToken).ConfigureAwait(false);
                            }
                        }

                        pipe.Reader.AdvanceTo(readResult.Buffer.End);
                        readResult.ScrubAfterAdvanceTo();

                        if (readResult.IsCompleted)
                        {
                            break;
                        }
                    }

                    await pipe.Reader.CompleteAsync().ConfigureAwait(false);
                }
                catch (Exception ex)
                {
                    // Propagate the exception to the writer.
                    await pipe.Reader.CompleteAsync(ex).ConfigureAwait(false);
                    return;
                }
            }).Forget();
            return pipe.Writer;
        }

        /// <summary>
        /// Enables reading and writing to a <see cref="WebSocket"/> using <see cref="PipeWriter"/> and <see cref="PipeReader"/>.
        /// </summary>
        /// <param name="webSocket">The <see cref="WebSocket"/> to access using a pipe.</param>
        /// <param name="sizeHint">A hint at the size of messages that may be transferred. Use 0 for a commonly reasonable default.</param>
        /// <param name="pipeOptions">Optional pipe options to use.</param>
        /// <param name="cancellationToken">A token that may cancel async processes to read from and write to the <paramref name="webSocket"/>.</param>
        /// <returns>An <see cref="IDuplexPipe"/> instance.</returns>
        public static IDuplexPipe UsePipe(this WebSocket webSocket, int sizeHint = 0, PipeOptions? pipeOptions = null, CancellationToken cancellationToken = default)
        {
            return new DuplexPipe(webSocket.UsePipeReader(sizeHint, pipeOptions, cancellationToken), webSocket.UsePipeWriter(pipeOptions, cancellationToken));
        }

        /// <summary>
        /// Creates a <see cref="PipeReader"/> that can read no more than a given number of bytes from an underlying reader.
        /// </summary>
        /// <param name="reader">The <see cref="PipeReader"/> to read from.</param>
        /// <param name="length">The number of bytes to read from the parent <paramref name="reader"/>.</param>
        /// <returns>A reader that ends after <paramref name="length"/> bytes are read.</returns>
        public static PipeReader ReadSlice(this PipeReader reader, long length) => new NestedPipeReader(reader, length);

        /// <summary>
        /// Wraps a <see cref="PipeReader"/> in another object that will report when <see cref="PipeReader.Complete(Exception)"/> is called.
        /// </summary>
        /// <param name="reader">The reader to be wrapped.</param>
        /// <param name="callback">
        /// The callback to invoke when the <see cref="PipeReader.Complete(Exception)"/> method is called.
        /// If this delegate throws an exception it will propagate to the caller of the <see cref="PipeReader.Complete(Exception)"/> method.
        /// </param>
        /// <param name="state">An optional state object to supply to the <paramref name="callback"/>.</param>
        /// <returns>The wrapped <see cref="PipeReader"/> which should be exposed to have its <see cref="PipeReader.Complete(Exception)"/> method called.</returns>
        /// <remarks>
        /// If the <see cref="PipeReader"/> has already been completed, the provided <paramref name="callback"/> may never be invoked.
        /// </remarks>
        public static PipeReader OnCompleted(this PipeReader reader, Action<Exception?, object?> callback, object? state = null) => new PipeReaderCompletionWatcher(reader, callback, state);

        /// <summary>
        /// Wraps a <see cref="PipeWriter"/> in another object that will report when <see cref="PipeWriter.Complete(Exception)"/> is called.
        /// </summary>
        /// <param name="reader">The writer to be wrapped.</param>
        /// <param name="callback">
        /// The callback to invoke when the <see cref="PipeWriter.Complete(Exception)"/> method is called.
        /// If this delegate throws an exception it will propagate to the caller of the <see cref="PipeWriter.Complete(Exception)"/> method.
        /// </param>
        /// <param name="state">An optional state object to supply to the <paramref name="callback"/>.</param>
        /// <returns>The wrapped <see cref="PipeWriter"/> which should be exposed to have its <see cref="PipeWriter.Complete(Exception)"/> method called.</returns>
        /// <remarks>
        /// If the <see cref="PipeWriter"/> has already been completed, the provided <paramref name="callback"/> may never be invoked.
        /// </remarks>
        public static PipeWriter OnCompleted(this PipeWriter reader, Action<Exception?, object?> callback, object? state = null) => new PipeWriterCompletionWatcher(reader, callback, state);

        /// <summary>
        /// Forwards all bytes coming from a <see cref="PipeReader"/> to the specified <see cref="PipeWriter"/>.
        /// </summary>
        /// <param name="reader">The reader to get bytes from.</param>
        /// <param name="writer">The writer to copy bytes to.</param>
        /// <param name="propagateSuccessfulCompletion"><c>true</c> to complete the <paramref name="writer"/> when <paramref name="reader"/> completes.</param>
        /// <param name="cancellationToken">A cancellation token.</param>
        /// <returns>
        /// A <see cref="Task"/> that completes when the <paramref name="reader"/> has finished producing bytes, or an error occurs.
        /// This <see cref="Task"/> never faults, since any exceptions are used to complete the <paramref name="writer"/>.
        /// </returns>
        /// <remarks>
        /// If an error occurs during reading or writing, the <paramref name="writer"/> is completed with the exception.
        /// </remarks>
        internal static Task LinkToAsync(this PipeReader reader, PipeWriter writer, bool propagateSuccessfulCompletion, CancellationToken cancellationToken = default)
        {
            Requires.NotNull(reader, nameof(reader));
            Requires.NotNull(writer, nameof(writer));

            return Task.Run(async delegate
            {
                try
                {
                    while (!cancellationToken.IsCancellationRequested)
                    {
                        var result = await reader.ReadAsync(cancellationToken).ConfigureAwait(false);
                        writer.Write(result.Buffer);
                        reader.AdvanceTo(result.Buffer.End);
                        result.ScrubAfterAdvanceTo();
                        await writer.FlushAsync(cancellationToken).ConfigureAwait(false);
                        if (result.IsCompleted)
                        {
                            if (propagateSuccessfulCompletion)
                            {
                                await writer.CompleteAsync().ConfigureAwait(false);
                            }

                            break;
                        }
                    }
                }
                catch (Exception ex)
                {
                    await writer.CompleteAsync(ex).ConfigureAwait(false);
                }
            });
        }

        /// <summary>
        /// Enables efficiently reading a stream using <see cref="PipeReader"/>.
        /// </summary>
        /// <param name="stream">The stream to read from using a pipe.</param>
        /// <param name="sizeHint">A hint at the size of messages that are commonly transferred. Use 0 for a commonly reasonable default.</param>
        /// <param name="pipeOptions">Optional pipe options to use.</param>
        /// <param name="disposeWhenReaderCompleted">A task which, when complete, signals that this method should dispose of the <paramref name="stream"/>.</param>
        /// <param name="cancellationToken">A cancellation token that aborts reading from the <paramref name="stream"/>.</param>
        /// <returns>A <see cref="PipeReader"/>.</returns>
        /// <remarks>
        /// When the caller invokes <see cref="PipeReader.Complete(Exception)"/> on the result value,
        /// this leads to the associated <see cref="PipeWriter.Complete(Exception)"/> to be automatically called as well.
        /// </remarks>
        private static PipeReader UsePipeReader(this Stream stream, int sizeHint = 0, PipeOptions? pipeOptions = null, Task? disposeWhenReaderCompleted = null, CancellationToken cancellationToken = default)
        {
            Requires.NotNull(stream, nameof(stream));
            Requires.Argument(stream.CanRead, nameof(stream), "Stream must be readable.");

            var pipe = new Pipe(pipeOptions ?? PipeOptions.Default);

            // Notice when the pipe reader isn't listening any more, and terminate our loop that reads from the stream.
            var combinedTokenSource = CancellationTokenSource.CreateLinkedTokenSource(cancellationToken);
            pipe.Writer.OnReaderCompleted((ex, state) => ((CancellationTokenSource)state).Cancel(), combinedTokenSource);

            // When this argument is provided, it provides a means to ensure we don't hang while reading from an I/O pipe
            // that doesn't respect the CancellationToken. Disposing a Stream while reading is a means to terminate the ReadAsync operation.
            if (disposeWhenReaderCompleted is object)
            {
                disposeWhenReaderCompleted.ContinueWith(
                    (_, s1) =>
                    {
                        var tuple = (Tuple<Pipe, Stream>)s1;
                        tuple.Item1.Writer.OnReaderCompleted((ex, s2) => ((Stream)s2).Dispose(), tuple.Item2);
                    },
                    Tuple.Create(pipe, stream),
                    cancellationToken,
                    TaskContinuationOptions.ExecuteSynchronously,
                    TaskScheduler.Default).Forget();
            }

            Task.Run(async delegate
            {
                while (!combinedTokenSource.Token.IsCancellationRequested)
                {
                    Memory<byte> memory = pipe.Writer.GetMemory(sizeHint);
                    try
                    {
                        int bytesRead = await stream.ReadAsync(memory, combinedTokenSource.Token).ConfigureAwait(false);
                        if (bytesRead == 0)
                        {
                            break;
                        }

                        pipe.Writer.Advance(bytesRead);
                    }
                    catch (OperationCanceledException)
                    {
                        break;
                    }
                    catch (ObjectDisposedException)
                    {
                        break;
                    }
                    catch (Exception ex)
                    {
                        // Propagate the exception to the reader.
                        pipe.Writer.Complete(ex);
                        return;
                    }

                    FlushResult result = await pipe.Writer.FlushAsync().ConfigureAwait(false);
                    if (result.IsCompleted)
                    {
                        break;
                    }
                }

                // Tell the PipeReader that there's no more data coming
                pipe.Writer.Complete();
            }).Forget();
            return pipe.Reader;
        }

        /// <summary>
        /// Copies a sequence of bytes to a <see cref="PipeWriter"/>.
        /// </summary>
        /// <param name="writer">The writer to use.</param>
        /// <param name="sequence">The sequence to read.</param>
        private static void Write(this PipeWriter writer, ReadOnlySequence<byte> sequence)
        {
            Requires.NotNull(writer, nameof(writer));

            foreach (ReadOnlyMemory<byte> sourceMemory in sequence)
            {
                var sourceSpan = sourceMemory.Span;
                var targetSpan = writer.GetSpan(sourceSpan.Length);
                sourceSpan.CopyTo(targetSpan);
                writer.Advance(sourceSpan.Length);
            }
        }
    }
}<|MERGE_RESOLUTION|>--- conflicted
+++ resolved
@@ -73,64 +73,7 @@
         /// </remarks>
         public static PipeReader UsePipeReader(this Stream stream, int sizeHint = 0, PipeOptions? pipeOptions = null, CancellationToken cancellationToken = default)
         {
-<<<<<<< HEAD
-            Requires.NotNull(stream, nameof(stream));
-            Requires.Argument(stream.CanRead, nameof(stream), "Stream must be readable.");
-
-            var pipe = new Pipe(pipeOptions ?? PipeOptions.Default);
-
-            // Notice when the pipe reader isn't listening any more, and terminate our loop that reads from the stream.
-            // OBSOLETE API USAGE NOTICE: If at some point we need to stop relying on PipeWriter.OnReaderCompleted (since it is deprecated and may be removed later),
-            //                            we can return a decorated PipeReader that calls us from its Complete method directly.
-            var combinedTokenSource = CancellationTokenSource.CreateLinkedTokenSource(cancellationToken);
-#pragma warning disable CS0618 // Type or member is obsolete
-            pipe.Writer.OnReaderCompleted((ex, state) => ((CancellationTokenSource)state).Cancel(), combinedTokenSource);
-#pragma warning restore CS0618 // Type or member is obsolete
-
-            Task.Run(async delegate
-            {
-                while (!combinedTokenSource.Token.IsCancellationRequested)
-                {
-                    Memory<byte> memory = pipe.Writer.GetMemory(sizeHint);
-                    try
-                    {
-                        int bytesRead = await stream.ReadAsync(memory, combinedTokenSource.Token).ConfigureAwait(false);
-                        if (bytesRead == 0)
-                        {
-                            break;
-                        }
-
-                        pipe.Writer.Advance(bytesRead);
-                    }
-                    catch (OperationCanceledException)
-                    {
-                        break;
-                    }
-                    catch (ObjectDisposedException)
-                    {
-                        break;
-                    }
-                    catch (Exception ex)
-                    {
-                        // Propagate the exception to the reader.
-                        await pipe.Writer.CompleteAsync(ex).ConfigureAwait(false);
-                        return;
-                    }
-
-                    FlushResult result = await pipe.Writer.FlushAsync().ConfigureAwait(false);
-                    if (result.IsCompleted)
-                    {
-                        break;
-                    }
-                }
-
-                // Tell the PipeReader that there's no more data coming
-                await pipe.Writer.CompleteAsync().ConfigureAwait(false);
-            }).Forget();
-            return pipe.Reader;
-=======
             return UsePipeReader(stream, sizeHint, pipeOptions, null, cancellationToken);
->>>>>>> 7a8cc3ff
         }
 
         /// <summary>
@@ -252,17 +195,13 @@
                 return new DuplexPipe(pipeStream.UnderlyingPipeReader, pipeStream.UnderlyingPipeWriter);
             }
 
-            PipeWriter? output = stream.CanWrite ? stream.UsePipeWriter(pipeOptions, cancellationToken) : null;
-            PipeReader? input = stream.CanRead ? stream.UsePipeReader(sizeHint, pipeOptions, output?.WaitForReaderCompletionAsync(), cancellationToken) : null;
-
-<<<<<<< HEAD
             // OBSOLETE API USAGE NOTICE: If at some point we need to stop relying on these obsolete callbacks,
             //                            we can return a decorated PipeReader/PipeWriter that calls us from its Complete method directly.
 #pragma warning disable CS0618 // Type or member is obsolete
-            Task closeStreamAntecedent;
-=======
+            PipeWriter? output = stream.CanWrite ? stream.UsePipeWriter(pipeOptions, cancellationToken) : null;
+            PipeReader? input = stream.CanRead ? stream.UsePipeReader(sizeHint, pipeOptions, output?.WaitForReaderCompletionAsync(), cancellationToken) : null;
+
             Task? closeStreamAntecedent;
->>>>>>> 7a8cc3ff
             if (input != null && output != null)
             {
                 // The UsePipeReader function will be responsible for disposing the stream in this case.
@@ -500,7 +439,10 @@
             var pipe = new Pipe(pipeOptions ?? PipeOptions.Default);
 
             // Notice when the pipe reader isn't listening any more, and terminate our loop that reads from the stream.
+            // OBSOLETE API USAGE NOTICE: If at some point we need to stop relying on PipeWriter.OnReaderCompleted (since it is deprecated and may be removed later),
+            //                            we can return a decorated PipeReader that calls us from its Complete method directly.
             var combinedTokenSource = CancellationTokenSource.CreateLinkedTokenSource(cancellationToken);
+#pragma warning disable CS0618 // Type or member is obsolete
             pipe.Writer.OnReaderCompleted((ex, state) => ((CancellationTokenSource)state).Cancel(), combinedTokenSource);
 
             // When this argument is provided, it provides a means to ensure we don't hang while reading from an I/O pipe
@@ -518,6 +460,7 @@
                     TaskContinuationOptions.ExecuteSynchronously,
                     TaskScheduler.Default).Forget();
             }
+#pragma warning restore CS0618 // Type or member is obsolete
 
             Task.Run(async delegate
             {
@@ -545,7 +488,7 @@
                     catch (Exception ex)
                     {
                         // Propagate the exception to the reader.
-                        pipe.Writer.Complete(ex);
+                        await pipe.Writer.CompleteAsync(ex).ConfigureAwait(false);
                         return;
                     }
 
@@ -557,7 +500,7 @@
                 }
 
                 // Tell the PipeReader that there's no more data coming
-                pipe.Writer.Complete();
+                await pipe.Writer.CompleteAsync().ConfigureAwait(false);
             }).Forget();
             return pipe.Reader;
         }
