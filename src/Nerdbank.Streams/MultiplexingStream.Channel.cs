﻿// Copyright (c) Andrew Arnott. All rights reserved.
// Licensed under the MIT license. See LICENSE file in the project root for full license information.

namespace Nerdbank.Streams
{
    using System;
    using System.Buffers;
    using System.CodeDom.Compiler;
    using System.Data;
    using System.Diagnostics;
    using System.IO;
    using System.IO.Pipelines;
    using System.Runtime.CompilerServices;
    using System.Runtime.InteropServices;
    using System.Runtime.Serialization;
    using System.Threading;
    using System.Threading.Tasks;
    using Microsoft;
    using Microsoft.VisualStudio.Threading;

    /// <content>
    /// Contains the <see cref="Channel"/> nested type.
    /// </content>
    public partial class MultiplexingStream
    {
        /// <summary>
        /// An individual channel within a <see cref="Streams.MultiplexingStream"/>.
        /// </summary>
        [DebuggerDisplay("{" + nameof(DebuggerDisplay) + ",nq}")]
        public class Channel : IDisposableObservable, IDuplexPipe
        {
            /// <summary>
            /// This task source completes when the channel has been accepted, rejected, or the offer is canceled.
            /// </summary>
            private readonly TaskCompletionSource<AcceptanceParameters> acceptanceSource = new TaskCompletionSource<AcceptanceParameters>(TaskCreationOptions.RunContinuationsAsynchronously);

            /// <summary>
            /// The source for the <see cref="Completion"/> property.
            /// </summary>
            private readonly TaskCompletionSource<object?> completionSource = new TaskCompletionSource<object?>();

            /// <summary>
            /// The source for a token that will be canceled when this channel has completed.
            /// </summary>
            private readonly CancellationTokenSource disposalTokenSource = new CancellationTokenSource();

            /// <summary>
            /// The source for the <see cref="OptionsApplied"/> property. May be null if options were provided in ctor.
            /// </summary>
            private readonly TaskCompletionSource<object?>? optionsAppliedTaskSource;

            /// <summary>
            /// Tracks the end of any copying from the mxstream to this channel.
            /// </summary>
            private readonly AsyncManualResetEvent mxStreamIOWriterCompleted = new AsyncManualResetEvent();

            /// <summary>
            /// Gets a signal which indicates when the <see cref="RemoteWindowRemaining"/> is non-zero.
            /// </summary>
            private readonly AsyncManualResetEvent remoteWindowHasCapacity = new AsyncManualResetEvent(initialState: true);

            /// <summary>
            /// The party-qualified id of the channel.
            /// </summary>
            private readonly QualifiedChannelId channelId;

            /// <summary>
            /// A semaphore that should be entered before using the <see cref="mxStreamIOWriter"/>.
            /// </summary>
            private readonly AsyncSemaphore mxStreamIOWriterSemaphore = new(1);

            /// <summary>
            /// The number of bytes transmitted from here but not yet acknowledged as processed from there,
            /// and thus occupying some portion of the full <see cref="AcceptanceParameters.RemoteWindowSize"/>.
            /// </summary>
            /// <remarks>
            /// All access to this field should be made within a lock on the <see cref="SyncObject"/> object.
            /// </remarks>
            private long remoteWindowFilled = 0;

            /// <summary>
            /// The number of bytes that may be transmitted before receiving acknowledgment that those bytes have been processed.
            /// </summary>
            /// <remarks>
            /// This field is set to the value of <see cref="OfferParameters.RemoteWindowSize"/> if we accepted the channel,
            /// or the value of <see cref="AcceptanceParameters.RemoteWindowSize"/> if we offered the channel.
            /// </remarks>
            private long? remoteWindowSize;

            /// <summary>
            /// The number of bytes that may be received and buffered for processing.
            /// </summary>
            /// <remarks>
            /// This field is set to the value of <see cref="OfferParameters.RemoteWindowSize"/> if we offered the channel,
            /// or the value of <see cref="AcceptanceParameters.RemoteWindowSize"/> if we accepted the channel.
            /// </remarks>
            private long? localWindowSize;

            /// <summary>
            /// Indicates whether the <see cref="Dispose(Exception)"/> method has been called.
            /// </summary>
            private bool isDisposed;

            /// <summary>
            /// The original exception that led to faulting this channel.
            /// </summary>
            /// <remarks>
            /// This should only be set with a <see cref="SyncObject"/> lock and after checking that it is <see langword="null" />.
            /// </remarks>
            private Exception? faultingException;

            /// <summary>
            /// The <see cref="PipeReader"/> to use to get data to be transmitted over the <see cref="Streams.MultiplexingStream"/>.
            /// </summary>
            private PipeReader? mxStreamIOReader;

            /// <summary>
            /// A task that represents the completion of the <see cref="mxStreamIOReader"/>,
            /// signifying the point where we will stop relaying data from the channel to the <see cref="MultiplexingStream"/> for transmission to the remote party.
            /// </summary>
            private Task? mxStreamIOReaderCompleted;

            /// <summary>
            /// The <see cref="PipeWriter"/> the underlying <see cref="Streams.MultiplexingStream"/> should use.
            /// </summary>
            private PipeWriter? mxStreamIOWriter;

            /// <summary>
            /// The I/O to expose on this channel if <see cref="ChannelOptions.ExistingPipe"/> was not specified;
            /// otherwise it is the buffering pipe we use as an intermediary with the specified <see cref="ChannelOptions.ExistingPipe"/>.
            /// </summary>
            private IDuplexPipe? channelIO;

            /// <summary>
            /// The value of <see cref="ChannelOptions.ExistingPipe"/> as it was when we received it.
            /// We don't use this field, but we set it for diagnostic purposes later.
            /// </summary>
            private IDuplexPipe? existingPipe;

            /// <summary>
            /// A value indicating whether this <see cref="Channel"/> was created or accepted with a non-null value for <see cref="ChannelOptions.ExistingPipe"/>.
            /// </summary>
            private bool? existingPipeGiven;

            /// <summary>
            /// Initializes a new instance of the <see cref="Channel"/> class.
            /// </summary>
            /// <param name="multiplexingStream">The owning <see cref="Streams.MultiplexingStream"/>.</param>
            /// <param name="channelId">The party-qualified ID of the channel.</param>
            /// <param name="offerParameters">The parameters of the channel from the offering party.</param>
            /// <param name="channelOptions">The channel options. Should only be null if the channel is created in response to an offer that is not immediately accepted.</param>
            internal Channel(MultiplexingStream multiplexingStream, QualifiedChannelId channelId, OfferParameters offerParameters, ChannelOptions? channelOptions = null)
            {
                Requires.NotNull(multiplexingStream, nameof(multiplexingStream));
                Requires.NotNull(offerParameters, nameof(offerParameters));

                this.MultiplexingStream = multiplexingStream;
                this.channelId = channelId;
                this.OfferParams = offerParameters;

                switch (channelId.Source)
                {
                    case ChannelSource.Local:
                        this.localWindowSize = offerParameters.RemoteWindowSize;
                        break;
                    case ChannelSource.Remote:
                        this.remoteWindowSize = offerParameters.RemoteWindowSize;
                        break;
                    case ChannelSource.Seeded:
                        this.remoteWindowSize = offerParameters.RemoteWindowSize;
                        this.localWindowSize = offerParameters.RemoteWindowSize;
                        break;
                    default:
                        throw new NotSupportedException();
                }

                if (channelOptions == null)
                {
                    this.optionsAppliedTaskSource = new TaskCompletionSource<object?>();
                }
                else
                {
                    this.ApplyChannelOptions(channelOptions);
                }
            }

            /// <summary>
            /// Gets the unique ID for this channel.
            /// </summary>
            /// <remarks>
            /// This value is usually shared for an anonymous channel so the remote party
            /// can accept it with <see cref="AcceptChannel(int, ChannelOptions)"/> or
            /// reject it with <see cref="RejectChannel(int)"/>.
            /// </remarks>
            [Obsolete("Use " + nameof(QualifiedId) + " instead.")]
            public int Id => checked((int)this.channelId.Id);

            /// <summary>
            /// Gets the unique ID for this channel.
            /// </summary>
            /// <remarks>
            /// This value is usually shared for an anonymous channel so the remote party
            /// can accept it with <see cref="AcceptChannel(int, ChannelOptions)"/> or
            /// reject it with <see cref="RejectChannel(int)"/>.
            /// </remarks>
            public QualifiedChannelId QualifiedId => this.channelId;

            /// <summary>
            /// Gets the mechanism used for tracing activity related to this channel.
            /// </summary>
            /// <value>A non-null value, once <see cref="ApplyChannelOptions(ChannelOptions)"/> has been called.</value>
            public TraceSource? TraceSource { get; private set; }

            /// <inheritdoc />
            public bool IsDisposed => this.isDisposed || this.Completion.IsCompleted;

            /// <summary>
            /// Gets the reader used to receive data over the channel.
            /// </summary>
            /// <exception cref="NotSupportedException">Thrown if the channel was created with a non-null value in <see cref="ChannelOptions.ExistingPipe"/>.</exception>
            public PipeReader Input
            {
                get
                {
                    // Before the user should ever have a chance to call this property (before we expose this Channel object)
                    // we should have received a ChannelOptions object from them and initialized these fields.
                    Assumes.True(this.existingPipeGiven.HasValue);
                    Assumes.NotNull(this.channelIO);

                    return this.existingPipeGiven.Value ? throw new NotSupportedException(Strings.NotSupportedWhenExistingPipeSpecified) : this.channelIO.Input;
                }
            }

            /// <summary>
            /// Gets the writer used to transmit data over the channel.
            /// </summary>
            /// <exception cref="NotSupportedException">Thrown if the channel was created with a non-null value in <see cref="ChannelOptions.ExistingPipe"/>.</exception>
            public PipeWriter Output
            {
                get
                {
                    // Before the user should ever have a chance to call this property (before we expose this Channel object)
                    // we should have received a ChannelOptions object from them and initialized these fields.
                    Assumes.True(this.existingPipeGiven.HasValue);
                    Assumes.NotNull(this.channelIO);

                    return this.existingPipeGiven.Value ? throw new NotSupportedException(Strings.NotSupportedWhenExistingPipeSpecified) : this.channelIO.Output;
                }
            }

            /// <summary>
            /// Gets a <see cref="Task"/> that completes when the channel is accepted, rejected, or canceled.
            /// </summary>
            /// <remarks>
            /// If the channel is accepted, this task transitions to <see cref="TaskStatus.RanToCompletion"/> state.
            /// If the channel offer is canceled, this task transitions to a <see cref="TaskStatus.Canceled"/> state.
            /// If the channel offer is rejected, this task transitions to a <see cref="TaskStatus.Canceled"/> state.
            /// </remarks>
            public Task Acceptance => this.acceptanceSource.Task;

            /// <summary>
            /// Gets a <see cref="Task"/> that completes when the channel is disposed,
            /// which occurs when <see cref="Dispose()"/> is invoked or when both sides
            /// have indicated they are done writing to the channel.
            /// </summary>
            public Task Completion => this.completionSource.Task;

            /// <summary>
            /// Gets the underlying <see cref="Streams.MultiplexingStream"/> instance.
            /// </summary>
            public MultiplexingStream MultiplexingStream { get; }

            /// <summary>
            /// Gets a token that is canceled just before <see cref="Completion" /> has transitioned to its final state.
            /// </summary>
            internal CancellationToken DisposalToken => this.disposalTokenSource.Token;

            internal OfferParameters OfferParams { get; }

            internal string Name => this.OfferParams.Name;

            internal bool IsAccepted => this.Acceptance.Status == TaskStatus.RanToCompletion;

            internal bool IsRejectedOrCanceled => this.Acceptance.Status == TaskStatus.Canceled;

            internal bool IsRemotelyTerminated { get; set; }

            /// <summary>
            /// Gets a <see cref="Task"/> that completes when options have been applied to this <see cref="Channel"/>.
            /// </summary>
            internal Task OptionsApplied => this.optionsAppliedTaskSource?.Task ?? Task.CompletedTask;

            private string DebuggerDisplay => $"{this.QualifiedId.DebuggerDisplay} {this.Name ?? "(anonymous)"}";

            /// <summary>
            /// Gets an object that can be locked to make critical changes to this instance's fields.
            /// </summary>
            /// <remarks>
            /// We reuse an object we already have to avoid having to create a new System.Object instance just to lock with.
            /// </remarks>
            private object SyncObject => this.acceptanceSource;

            /// <summary>
            /// Gets the number of bytes that may be transmitted over this channel given the
            /// remaining space in the <see cref="remoteWindowSize"/>.
            /// </summary>
            private long RemoteWindowRemaining
            {
                get
                {
                    lock (this.SyncObject)
                    {
                        Assumes.True(this.remoteWindowSize > 0);
                        return this.remoteWindowSize.Value - this.remoteWindowFilled;
                    }
                }
            }

            /// <summary>
            /// Gets a value indicating whether backpressure support is enabled.
            /// </summary>
            private bool BackpressureSupportEnabled => this.MultiplexingStream.protocolMajorVersion > 1;

            /// <summary>
            /// Immediately terminates the channel and shuts down any ongoing communication.
            /// </summary>
            /// <remarks>
            /// Because this method may terminate the channel immediately and thus can cause previously queued content to not actually be received by the remote party,
            /// consider this method a "break glass" way of terminating a channel. The preferred method is that both sides "complete writing" and let the channel dispose itself.
            /// </remarks>
            public void Dispose() => this.Dispose(null);

            /// <summary>
            /// Disposes the channel by releasing all resources associated with it.
            /// </summary>
            /// <param name="disposeException">The exception to dispose this channel with.</param>
            internal void Dispose(Exception? disposeException)
            {
                // Ensure that we don't call dispose more than once.
                lock (this.SyncObject)
                {
                    if (this.isDisposed)
                    {
                        return;
                    }

                    // First call to dispose
                    this.isDisposed = true;
                }

                this.acceptanceSource.TrySetCanceled();
                this.optionsAppliedTaskSource?.TrySetCanceled();

                PipeWriter? mxStreamIOWriter;
                lock (this.SyncObject)
                {
                    mxStreamIOWriter = this.mxStreamIOWriter;
                }

                // Complete writing so that the mxstream cannot write to this channel any more.
                // We must also cancel a pending flush since no one is guaranteed to be reading this any more
                // and we don't want to deadlock on a full buffer in a disposed channel's pipe.
                if (mxStreamIOWriter is not null)
                {
                    mxStreamIOWriter.CancelPendingFlush();
                    _ = this.mxStreamIOWriterSemaphore.EnterAsync().ContinueWith(
                        static (releaser, state) =>
                        {
                            try
                            {
                                Channel self = (Channel)state;

                                PipeWriter? mxStreamIOWriter;
                                lock (self.SyncObject)
                                {
                                    mxStreamIOWriter = self.mxStreamIOWriter;
                                }

<<<<<<< HEAD
                                mxStreamIOWriter?.Complete();
                                self.mxStreamIOWriterCompleted.Set();
                            }
                            finally
=======
                    if (this.mxStreamIOReader is not null)
                    {
                        // We don't own the user's PipeWriter to complete it (so they can't write anything more to this channel).
                        // We can't know whether there is or will be more bytes written to the user's PipeWriter,
                        // but we need to terminate our reader for their writer as part of reclaiming resources.
                        // Cancel the pending or next read operation so the reader loop will immediately notice and shutdown.
                        this.mxStreamIOReader?.CancelPendingRead();

                        // Only Complete the reader if our async reader doesn't own it to avoid thread-safety bugs.
                        PipeReader? mxStreamIOReader = null;
                        lock (this.SyncObject)
                        {
                            if (this.mxStreamIOReader is not UnownedPipeReader)
>>>>>>> db21bfc9
                            {
                                releaser.Result.Dispose();
                            }
                        },
                        this,
                        CancellationToken.None,
                        TaskContinuationOptions.OnlyOnRanToCompletion,
                        TaskScheduler.Default);
                }

                if (this.mxStreamIOReader is not null)
                {
                    // We don't own the user's PipeWriter to complete it (so they can't write anything more to this channel).
                    // We can't know whether there is or will be more bytes written to the user's PipeWriter,
                    // but we need to terminate our reader for their writer as part of reclaiming resources.
                    // Cancel the pending or next read operation so the reader loop will immediately notice and shutdown.
                    this.mxStreamIOReader.CancelPendingRead();

                    // Only Complete the reader if our async reader doesn't own it to avoid thread-safety bugs.
                    PipeReader? mxStreamIOReader = null;
                    lock (this.SyncObject)
                    {
                        if (this.mxStreamIOReader is not UnownedPipeReader)
                        {
                            mxStreamIOReader = this.mxStreamIOReader;
                            this.mxStreamIOReader = null;
                        }
                    }

                    mxStreamIOReader?.Complete();
                }

                // Set the completion source based on whether we are disposing due to an error
                if (disposeException != null)
                {
                    this.completionSource.TrySetException(disposeException);
                }
                else
                {
                    this.completionSource.TrySetResult(null);
                }

                // Unblock the reader that might be waiting on this.
                this.remoteWindowHasCapacity.Set();

                this.disposalTokenSource.Cancel();
                this.MultiplexingStream.OnChannelDisposed(this, disposeException);
            }

            internal async Task OnChannelTerminatedAsync(Exception? remoteError = null)
            {
                // Don't process the frame if the channel has already been disposed.
                lock (this.SyncObject)
                {
                    if (this.isDisposed)
                    {
                        return;
                    }
                }

                try
                {
                    // We Complete the writer because only the writing (logical) thread should complete it
                    // to avoid race conditions, and Channel.Dispose can be called from any thread.
                    using PipeWriterRental writerRental = await this.GetReceivedMessagePipeWriterAsync().ConfigureAwait(false);
                    await writerRental.Writer.CompleteAsync().ConfigureAwait(false);
                }
                catch (ObjectDisposedException)
                {
                    // We fell victim to a race condition. It's OK to just swallow it because the writer was never created, so it needn't be completed.
                }

                // Terminate the channel.
                this.DisposeSelfOnFailure(async delegate
                {
                    // Ensure that we processed the channel before terminating it.
                    await this.OptionsApplied.ConfigureAwait(false);

                    this.IsRemotelyTerminated = true;
                    this.Dispose(remoteError);
                });
            }

            /// <summary>
            /// Receives content from the <see cref="MultiplexingStream"/> that is bound for this channel.
            /// </summary>
            /// <param name="payload">The content for this channel.</param>
            /// <param name="cancellationToken">A token that is canceled if the overall <see cref="MultiplexingStream"/> gets disposed of.</param>
            /// <returns>
            /// A task that completes when content has been accepted.
            /// All multiplexing stream reads are held up till this completes, so this should only pause in exceptional circumstances.
            /// Faulting the returned <see cref="ValueTask"/> will fault the whole multiplexing stream.
            /// </returns>
            internal async ValueTask OnContentAsync(ReadOnlySequence<byte> payload, CancellationToken cancellationToken)
            {
                try
                {
                    PipeWriterRental writerRental = await this.GetReceivedMessagePipeWriterAsync(cancellationToken).ConfigureAwait(false);
                    if (this.mxStreamIOWriterCompleted.IsSet)
                    {
                        // Someone already completed the writer.
                        return;
                    }

                    foreach (ReadOnlyMemory<byte> segment in payload)
                    {
                        Memory<byte> memory = writerRental.Writer.GetMemory(segment.Length);
                        segment.CopyTo(memory);
                        writerRental.Writer.Advance(segment.Length);
                    }

                    if (!payload.IsEmpty && this.MultiplexingStream.TraceSource.Switch.ShouldTrace(TraceEventType.Verbose))
                    {
                        this.MultiplexingStream.TraceSource.TraceData(TraceEventType.Verbose, (int)TraceEventId.FrameReceivedPayload, payload);
                    }

                    ValueTask<FlushResult> flushResult = writerRental.Writer.FlushAsync(cancellationToken);
                    if (this.BackpressureSupportEnabled)
                    {
                        if (!flushResult.IsCompleted)
                        {
                            // The incoming data has overrun the size of the write buffer inside the PipeWriter.
                            // This should never happen if we created the Pipe because we specify the Pause threshold to exceed the window size.
                            // If it happens, it should be because someone specified an ExistingPipe with an inappropriately sized buffer in its PipeWriter.
                            Assumes.True(this.existingPipeGiven == true); // Make sure this isn't an internal error
                            this.Fault(new InvalidOperationException(Strings.ExistingPipeOutputHasPauseThresholdSetTooLow));
                        }
                    }
                    else
                    {
                        await flushResult.ConfigureAwait(false);
                    }

                    if (flushResult.IsCanceled)
                    {
                        // This happens when the channel is disposed (while or before flushing).
                        Assumes.True(this.IsDisposed);
                        await writerRental.Writer.CompleteAsync().ConfigureAwait(false);
                    }
                }
                catch (ObjectDisposedException) when (this.IsDisposed)
                {
                    // Just eat these.
                }
                catch (Exception ex)
                {
                    // Contain the damage for any other failure so we don't fault the entire multiplexing stream.
                    this.Fault(ex);
                }
            }

            /// <summary>
            /// Called by the <see cref="MultiplexingStream"/> when it will not be writing any more data to the channel.
            /// </summary>
            internal void OnContentWritingCompleted()
            {
                this.DisposeSelfOnFailure(async delegate
                {
                    if (!this.IsDisposed)
                    {
                        try
                        {
                            using PipeWriterRental writerRental = await this.GetReceivedMessagePipeWriterAsync().ConfigureAwait(false);
                            await writerRental.Writer.CompleteAsync().ConfigureAwait(false);
                        }
                        catch (ObjectDisposedException)
                        {
                            if (this.mxStreamIOWriter != null)
                            {
                                using AsyncSemaphore.Releaser releaser = await this.mxStreamIOWriterSemaphore.EnterAsync().ConfigureAwait(false);
                                await this.mxStreamIOWriter.CompleteAsync().ConfigureAwait(false);
                            }
                        }
                    }
                    else
                    {
                        if (this.mxStreamIOWriter != null)
                        {
                            using AsyncSemaphore.Releaser releaser = await this.mxStreamIOWriterSemaphore.EnterAsync().ConfigureAwait(false);
                            await this.mxStreamIOWriter.CompleteAsync().ConfigureAwait(false);
                        }
                    }

                    this.mxStreamIOWriterCompleted.Set();
                });
            }

            /// <summary>
            /// Accepts an offer made by the remote party.
            /// </summary>
            /// <param name="channelOptions">The options to apply to the channel.</param>
            /// <returns>A value indicating whether the offer was accepted. It may fail if the channel was already closed or the offer rescinded.</returns>
            internal bool TryAcceptOffer(ChannelOptions channelOptions)
            {
                lock (this.SyncObject)
                {
                    // If the local window size has already been determined, we have to keep that since it can't be expanded once the Pipe is created.
                    // Otherwise use what the ChannelOptions asked for, so long as it is no smaller than the default channel size, since we can't make it smaller either.
                    this.localWindowSize ??= channelOptions.ChannelReceivingWindowSize is long windowSize ? Math.Max(windowSize, this.MultiplexingStream.DefaultChannelReceivingWindowSize) : this.MultiplexingStream.DefaultChannelReceivingWindowSize;
                }

                var acceptanceParameters = new AcceptanceParameters(this.localWindowSize.Value);
                if (this.acceptanceSource.TrySetResult(acceptanceParameters))
                {
                    if (this.QualifiedId.Source != ChannelSource.Seeded)
                    {
                        ReadOnlySequence<byte> payload = this.MultiplexingStream.formatter.Serialize(acceptanceParameters);
                        this.MultiplexingStream.SendFrame(
                            new FrameHeader
                            {
                                Code = ControlCode.OfferAccepted,
                                ChannelId = this.QualifiedId,
                            },
                            payload,
                            CancellationToken.None);
                    }

                    try
                    {
                        this.ApplyChannelOptions(channelOptions);
                        return true;
                    }
                    catch (ObjectDisposedException)
                    {
                        // A (harmless) race condition was hit.
                        // Swallow it and return false below.
                    }
                }

                return false;
            }

            /// <summary>
            /// Occurs when the remote party has accepted our offer of this channel.
            /// </summary>
            /// <param name="acceptanceParameters">The channel parameters provided by the accepting party.</param>
            /// <returns>A value indicating whether the acceptance went through; <see langword="false"/> if the channel is already accepted, rejected or offer rescinded.</returns>
            internal bool OnAccepted(AcceptanceParameters acceptanceParameters)
            {
                lock (this.SyncObject)
                {
                    if (this.acceptanceSource.TrySetResult(acceptanceParameters))
                    {
                        this.remoteWindowSize = acceptanceParameters.RemoteWindowSize;
                        return true;
                    }

                    return false;
                }
            }

            /// <summary>
            /// Invoked when the remote party acknowledges bytes we previously transmitted as processed,
            /// thereby allowing us to consider that data removed from the remote party's "window"
            /// and thus enables us to send more data to them.
            /// </summary>
            /// <param name="bytesProcessed">The number of bytes processed by the remote party.</param>
            internal void OnContentProcessed(long bytesProcessed)
            {
                Requires.Range(bytesProcessed >= 0, nameof(bytesProcessed), "A non-negative number is required.");
                lock (this.SyncObject)
                {
                    Assumes.True(bytesProcessed <= this.remoteWindowFilled);
                    this.remoteWindowFilled -= bytesProcessed;
                    if (this.remoteWindowFilled < this.remoteWindowSize)
                    {
                        this.remoteWindowHasCapacity.Set();
                    }
                }
            }

            /// <summary>
            /// Gets the pipe writer to use when a message is received for this channel, so that the channel owner will notice and read it.
            /// </summary>
            /// <returns>A <see cref="PipeWriter"/>.</returns>
            private async ValueTask<PipeWriterRental> GetReceivedMessagePipeWriterAsync(CancellationToken cancellationToken = default)
            {
                using AsyncSemaphore.Releaser releaser = await this.mxStreamIOWriterSemaphore.EnterAsync(cancellationToken).ConfigureAwait(false);
                try
                {
                    lock (this.SyncObject)
                    {
                        Verify.NotDisposed(this);

                        PipeWriter? result = this.mxStreamIOWriter;
                        if (result == null)
                        {
                            this.InitializeOwnPipes();
                            result = this.mxStreamIOWriter!;
                        }

                        return new(result, releaser);
                    }
                }
                catch
                {
                    releaser.Dispose();
                    throw;
                }
            }

            /// <summary>
            /// Apply channel options to this channel, including setting up or linking to an user-supplied pipe writer/reader pair.
            /// </summary>
            /// <param name="channelOptions">The channel options to apply.</param>
            private void ApplyChannelOptions(ChannelOptions channelOptions)
            {
                Requires.NotNull(channelOptions, nameof(channelOptions));
                Assumes.Null(this.TraceSource); // We've already applied options

                try
                {
                    this.TraceSource = channelOptions.TraceSource
                        ?? this.MultiplexingStream.DefaultChannelTraceSourceFactory?.Invoke(this.QualifiedId, this.Name)
                        ?? new TraceSource($"{nameof(Streams.MultiplexingStream)}.{nameof(Channel)} {this.QualifiedId} ({this.Name})", SourceLevels.Critical);

                    IDuplexPipe? existingPipe = null, channelIO = null;
                    lock (this.SyncObject)
                    {
                        Verify.NotDisposed(this);
                        this.InitializeOwnPipes();
                        if (channelOptions.ExistingPipe is object)
                        {
                            Assumes.NotNull(this.channelIO);
                            this.existingPipe = channelOptions.ExistingPipe;
                            this.existingPipeGiven = true;

                            existingPipe = channelOptions.ExistingPipe;
                            channelIO = this.channelIO;
                        }
                        else
                        {
                            this.existingPipeGiven = false;
                        }
                    }

                    if (existingPipe is not null && channelIO is not null)
                    {
                        // We always want to write ALL received data to the user's ExistingPipe, rather than truncating it on disposal, so don't use a cancellation token in that direction.
                        this.DisposeSelfOnFailure(channelIO.Input.LinkToAsync(existingPipe.Output));

                        // Upon disposal, we no longer want to continue reading from the user's ExistingPipe into our buffer since we won't be propagating it any further, so use our DisposalToken.
                        this.DisposeSelfOnFailure(existingPipe.Input.LinkToAsync(channelIO.Output, this.DisposalToken));
                    }

                    this.mxStreamIOReaderCompleted = this.ProcessOutboundTransmissionsAsync();
                    this.DisposeSelfOnFailure(this.mxStreamIOReaderCompleted);
                    this.DisposeSelfOnFailure(this.AutoCloseOnPipesClosureAsync());
                }
                catch (Exception ex)
                {
                    this.optionsAppliedTaskSource?.TrySetException(ex);
                    throw;
                }
                finally
                {
                    this.optionsAppliedTaskSource?.TrySetResult(null);
                }
            }

            /// <summary>
            /// Set up our own (buffering) Pipes if they have not been set up yet.
            /// </summary>
            private void InitializeOwnPipes()
            {
                lock (this.SyncObject)
                {
                    Verify.NotDisposed(this);
                    if (this.mxStreamIOReader is null)
                    {
                        if (this.localWindowSize is null)
                        {
                            // If an offer came in along with data before we accepted the channel, we have to set up the pipe
                            // before we know what the preferred local window size is. We can't change it after the fact, so just use the default.
                            this.localWindowSize = this.MultiplexingStream.DefaultChannelReceivingWindowSize;
                        }

                        var writerRelay = new Pipe();
                        Pipe? readerRelay = this.BackpressureSupportEnabled
                            ? new Pipe(new PipeOptions(pauseWriterThreshold: this.localWindowSize.Value + 1)) // +1 prevents pause when remote window is exactly filled
                            : new Pipe();
                        this.mxStreamIOReader = writerRelay.Reader;
                        this.mxStreamIOWriter = readerRelay.Writer;
                        this.channelIO = new DuplexPipe(this.BackpressureSupportEnabled ? new WindowPipeReader(this, readerRelay.Reader) : readerRelay.Reader, writerRelay.Writer);
                    }
                }
            }

            /// <summary>
            /// Relays data that the local channel owner wants to send to the remote party.
            /// </summary>
            /// <remarks>
            /// This method takes ownership of <see cref="mxStreamIOReader"/> and guarantees that it will be completed by the time this method completes,
            /// whether successfully or in a faulted state.
            /// To protect thread-safety, this method replaces the <see cref="mxStreamIOReader"/> field with an instance of <see cref="UnownedPipeReader"/>
            /// so no one else can mess with it and introduce thread-safety bugs. The field is restored as this method exits.
            /// </remarks>
            private async Task ProcessOutboundTransmissionsAsync()
            {
                PipeReader? mxStreamIOReader;
                lock (this.SyncObject)
                {
                    // Capture the PipeReader field for our exclusive use. This guards against thread-safety bugs.
                    mxStreamIOReader = this.mxStreamIOReader;
                    Assumes.NotNull(mxStreamIOReader);
                    this.mxStreamIOReader = new UnownedPipeReader(mxStreamIOReader);
                }

                try
                {
                    // Don't transmit data on the channel until the remote party has accepted it.
                    // This is not just a courtesy: it ensure we don't transmit data from the offering party before the offer frame itself.
                    // Likewise: it may help prevent transmitting data from the accepting party before the acceptance frame itself.
                    await this.Acceptance.ConfigureAwait(false);

                    while (!this.Completion.IsCompleted)
                    {
                        if (!this.remoteWindowHasCapacity.IsSet && this.TraceSource!.Switch.ShouldTrace(TraceEventType.Verbose))
                        {
                            this.TraceSource.TraceEvent(TraceEventType.Verbose, 0, "Remote window is full. Waiting for remote party to process data before sending more.");
                        }

                        await this.remoteWindowHasCapacity.WaitAsync().ConfigureAwait(false);
                        if (this.IsRemotelyTerminated)
                        {
                            if (this.TraceSource!.Switch.ShouldTrace(TraceEventType.Verbose))
                            {
                                this.TraceSource.TraceEvent(TraceEventType.Verbose, 0, "Transmission on channel {0} \"{1}\" terminated the remote party terminated the channel.", this.QualifiedId, this.Name);
                            }

                            break;
                        }

                        // We don't use a CancellationToken on this call because we prefer the exception-free cancellation path used by our Dispose method (CancelPendingRead).
                        ReadResult result = await mxStreamIOReader.ReadAsync().ConfigureAwait(false);

                        if (result.IsCanceled)
                        {
                            // We've been asked to cancel. Presumably the channel has faulted or been disposed.
                            if (this.TraceSource!.Switch.ShouldTrace(TraceEventType.Verbose))
                            {
                                this.TraceSource.TraceEvent(TraceEventType.Verbose, 0, "Transmission terminated because the read was canceled.");
                            }

                            break;
                        }

                        // We'll send whatever we've got, up to the maximum size of the frame or available window size.
                        // Anything in excess of that we'll pick up next time the loop runs.
                        long bytesToSend = Math.Min(result.Buffer.Length, FramePayloadMaxLength);
                        if (this.BackpressureSupportEnabled)
                        {
                            bytesToSend = Math.Min(this.RemoteWindowRemaining, bytesToSend);
                        }

                        ReadOnlySequence<byte> bufferToRelay = result.Buffer.Slice(0, bytesToSend);
                        this.OnTransmittingBytes(bufferToRelay.Length);
                        bool isCompleted = result.IsCompleted && result.Buffer.Length == bufferToRelay.Length;
                        if (this.TraceSource!.Switch.ShouldTrace(TraceEventType.Verbose))
                        {
                            this.TraceSource.TraceEvent(TraceEventType.Verbose, 0, "{0} of {1} bytes will be transmitted.", bufferToRelay.Length, result.Buffer.Length);
                        }

                        if (bufferToRelay.Length > 0)
                        {
                            FrameHeader header = new FrameHeader
                            {
                                Code = ControlCode.Content,
                                ChannelId = this.QualifiedId,
                            };

                            // Never send content from a disposed channel. That's not allowed and will fault the underlying multiplexing stream.
                            await this.MultiplexingStream.SendFrameAsync(header, bufferToRelay, CancellationToken.None).ConfigureAwait(false);
                        }

                        // Let the pipe know exactly how much we read, which might be less than we were given.
                        mxStreamIOReader.AdvanceTo(bufferToRelay.End);

                        // We mustn't accidentally access the memory that may have been recycled now that we called AdvanceTo.
                        bufferToRelay = default;
                        result.ScrubAfterAdvanceTo();

                        if (isCompleted)
                        {
                            if (this.TraceSource.Switch.ShouldTrace(TraceEventType.Information))
                            {
                                this.TraceSource.TraceEvent(TraceEventType.Information, 0, "Transmission terminated because the writer completed.");
                            }

                            break;
                        }
                    }

                    await mxStreamIOReader!.CompleteAsync(this.faultingException).ConfigureAwait(false);
                }
                catch (Exception ex)
                {
                    await mxStreamIOReader!.CompleteAsync(ex).ConfigureAwait(false);

                    // Record this as a faulting exception if the channel hasn't been disposed.
                    lock (this.SyncObject)
                    {
                        if (!this.IsDisposed)
                        {
                            this.faultingException ??= ex;
                        }
                    }

                    // Add a trace indicating that we caught an exception.
                    if (this.TraceSource!.Switch.ShouldTrace(TraceEventType.Information))
                    {
                        this.TraceSource.TraceEvent(
                            TraceEventType.Error,
                            0,
                            "Rethrowing caught exception in " + nameof(this.ProcessOutboundTransmissionsAsync) + ": {0}",
                            ex.Message);
                    }

                    throw;
                }
                finally
                {
                    this.MultiplexingStream.OnChannelWritingCompleted(this);

                    // Restore the PipeReader to the field.
                    lock (this.SyncObject)
                    {
                        this.mxStreamIOReader = mxStreamIOReader;
                        mxStreamIOReader = null;
                    }
                }
            }

            /// <summary>
            /// Invoked when we transmit data to the remote party
            /// so we can track how much data we're sending them so we don't overrun their receiving buffer.
            /// </summary>
            /// <param name="transmittedBytes">The number of bytes being transmitted.</param>
            private void OnTransmittingBytes(long transmittedBytes)
            {
                if (this.BackpressureSupportEnabled)
                {
                    Requires.Range(transmittedBytes >= 0, nameof(transmittedBytes), "A non-negative number is required.");
                    lock (this.SyncObject)
                    {
                        Requires.Range(this.remoteWindowFilled + transmittedBytes <= this.remoteWindowSize, nameof(transmittedBytes), "The value exceeds the space remaining in the window size.");
                        this.remoteWindowFilled += transmittedBytes;
                        if (this.remoteWindowFilled == this.remoteWindowSize)
                        {
                            this.remoteWindowHasCapacity.Reset();
                        }
                    }
                }
            }

            private void LocalContentExamined(long bytesExamined)
            {
                Requires.Range(bytesExamined >= 0, nameof(bytesExamined));
                if (bytesExamined == 0 || this.IsDisposed)
                {
                    return;
                }

                if (this.TraceSource!.Switch.ShouldTrace(TraceEventType.Verbose))
                {
                    this.TraceSource.TraceEvent(TraceEventType.Verbose, 0, "Acknowledging processing of {0} bytes.", bytesExamined);
                }

                this.MultiplexingStream.SendFrame(
                    new FrameHeader
                    {
                        Code = ControlCode.ContentProcessed,
                        ChannelId = this.QualifiedId,
                    },
                    this.MultiplexingStream.formatter.SerializeContentProcessed(bytesExamined),
                    CancellationToken.None);
            }

            private async Task AutoCloseOnPipesClosureAsync()
            {
                Assumes.NotNull(this.mxStreamIOReaderCompleted);
                await Task.WhenAll(this.mxStreamIOWriterCompleted.WaitAsync(), this.mxStreamIOReaderCompleted).ConfigureAwait(false);

                if (this.TraceSource!.Switch.ShouldTrace(TraceEventType.Information))
                {
                    this.TraceSource.TraceEvent(TraceEventType.Information, (int)TraceEventId.ChannelAutoClosing, "Channel {0} \"{1}\" self-closing because both reader and writer are complete.", this.QualifiedId, this.Name);
                }

                this.Dispose(null);
            }

            private void Fault(Exception exception)
            {
                this.mxStreamIOReader?.CancelPendingRead();

                // If the channel has already been disposed then only cancel the reader
                lock (this.SyncObject)
                {
                    if (this.isDisposed)
                    {
                        return;
                    }

                    this.faultingException ??= exception;
                }

                if (this.TraceSource?.Switch.ShouldTrace(TraceEventType.Error) ?? false)
                {
                    this.TraceSource.TraceEvent(TraceEventType.Error, (int)TraceEventId.ChannelFatalError, "Channel faulted with exception: {0}", this.faultingException);
                    if (exception != this.faultingException)
                    {
                        this.TraceSource.TraceEvent(TraceEventType.Error, (int)TraceEventId.ChannelFatalError, "A subsequent fault exception was reported: {0}", exception);
                    }
                }

                this.Dispose(this.faultingException);
            }

            private void DisposeSelfOnFailure(Func<Task> asyncFunc) => this.DisposeSelfOnFailure(asyncFunc());

            private void DisposeSelfOnFailure(Task task)
            {
                Requires.NotNull(task, nameof(task));

                if (task.IsCompleted)
                {
                    if (task.IsFaulted)
                    {
                        this.Fault(task.Exception!.InnerException ?? task.Exception);
                    }
                }
                else
                {
                    task.ContinueWith(
                        (t, s) => ((Channel)s!).Fault(t.Exception!.InnerException ?? t.Exception),
                        this,
                        CancellationToken.None,
                        TaskContinuationOptions.OnlyOnFaulted,
                        TaskScheduler.Default).Forget();
                }
            }

            private struct PipeWriterRental : IDisposable
            {
                private readonly AsyncSemaphore.Releaser releaser;

                internal PipeWriterRental(PipeWriter writer, AsyncSemaphore.Releaser releaser)
                {
                    this.Writer = writer;
                    this.releaser = releaser;
                }

                internal PipeWriter Writer { get; }

                public void Dispose()
                {
                    this.releaser.Dispose();
                }
            }

            [DataContract]
            internal class OfferParameters
            {
                /// <summary>
                /// Initializes a new instance of the <see cref="OfferParameters"/> class.
                /// </summary>
                /// <param name="name">The name of the channel.</param>
                /// <param name="remoteWindowSize">
                /// The maximum number of bytes that may be transmitted and not yet acknowledged as processed by the remote party.
                /// When based on <see cref="PipeOptions.PauseWriterThreshold"/>, this value should be -1 of that value in order
                /// to avoid the actual pause that would be fatal to the read loop of the multiplexing stream.
                /// </param>
                internal OfferParameters(string name, long? remoteWindowSize)
                {
                    this.Name = name ?? throw new ArgumentNullException(nameof(name));
                    this.RemoteWindowSize = remoteWindowSize;
                }

                /// <summary>
                /// Gets the name of the channel.
                /// </summary>
                [DataMember]
                internal string Name { get; }

                /// <summary>
                /// Gets the maximum number of bytes that may be transmitted and not yet acknowledged as processed by the remote party.
                /// </summary>
                [DataMember]
                internal long? RemoteWindowSize { get; }
            }

            [DataContract]
            internal class AcceptanceParameters
            {
                /// <summary>
                /// Initializes a new instance of the <see cref="AcceptanceParameters"/> class.
                /// </summary>
                /// <param name="remoteWindowSize">
                /// The maximum number of bytes that may be transmitted and not yet acknowledged as processed by the remote party.
                /// When based on <see cref="PipeOptions.PauseWriterThreshold"/>, this value should be -1 of that value in order
                /// to avoid the actual pause that would be fatal to the read loop of the multiplexing stream.
                /// </param>
                internal AcceptanceParameters(long? remoteWindowSize) => this.RemoteWindowSize = remoteWindowSize;

                /// <summary>
                /// Gets the maximum number of bytes that may be transmitted and not yet acknowledged as processed by the remote party.
                /// </summary>
                [DataMember]
                internal long? RemoteWindowSize { get; }
            }

            private class WindowPipeReader : PipeReader
            {
                private readonly Channel owner;
                private readonly PipeReader inner;
                private ReadResult lastReadResult;
                private long bytesProcessed;
                private SequencePosition lastExaminedPosition;

                internal WindowPipeReader(Channel owner, PipeReader inner)
                {
                    this.owner = owner;
                    this.inner = inner;
                }

                public override void AdvanceTo(SequencePosition consumed)
                {
                    long consumedBytes = this.Consumed(consumed, consumed);
                    this.inner.AdvanceTo(consumed);
                    this.owner.LocalContentExamined(consumedBytes);
                }

                public override void AdvanceTo(SequencePosition consumed, SequencePosition examined)
                {
                    long consumedBytes = this.Consumed(consumed, examined);
                    this.inner.AdvanceTo(consumed, examined);
                    this.owner.LocalContentExamined(consumedBytes);
                }

                public override void CancelPendingRead() => this.inner.CancelPendingRead();

                public override void Complete(Exception? exception = null) => this.inner.Complete(exception);

                public override async ValueTask<ReadResult> ReadAsync(CancellationToken cancellationToken = default)
                {
                    return this.lastReadResult = await this.inner.ReadAsync(cancellationToken).ConfigureAwait(false);
                }

                public override bool TryRead(out ReadResult readResult)
                {
                    bool result = this.inner.TryRead(out readResult);
                    this.lastReadResult = readResult;
                    return result;
                }

                public override ValueTask CompleteAsync(Exception? exception = null) => this.inner.CompleteAsync(exception);

                [Obsolete]
                public override void OnWriterCompleted(Action<Exception?, object?> callback, object? state) => this.inner.OnWriterCompleted(callback, state);

                private long Consumed(SequencePosition consumed, SequencePosition examined)
                {
                    SequencePosition lastExamined = this.lastExaminedPosition;
                    if (lastExamined.Equals(default))
                    {
                        lastExamined = this.lastReadResult.Buffer.Start;
                    }

                    // If the entirety of the buffer was examined for the first time, just use the buffer length as a perf optimization.
                    // Otherwise, slice the buffer from last examined to new examined to get the number of freshly examined bytes.
                    long bytesJustProcessed =
                        lastExamined.Equals(this.lastReadResult.Buffer.Start) && this.lastReadResult.Buffer.End.Equals(examined) ? this.lastReadResult.Buffer.Length :
                        this.lastReadResult.Buffer.Slice(lastExamined, examined).Length;

                    this.bytesProcessed += bytesJustProcessed;

                    // Only send the 'more bytes please' message if we've consumed at least a max frame's worth of data
                    // or if our reader indicates that more data is required before it will examine any more.
                    // Or in some cases of very small receiving windows, when the entire window is empty.
                    long result = 0;
                    if (this.bytesProcessed >= FramePayloadMaxLength || this.bytesProcessed == this.owner.localWindowSize)
                    {
                        result = this.bytesProcessed;
                        this.bytesProcessed = 0;
                    }

                    // Only store the examined position if it is ahead of the consumed position.
                    // Otherwise we'd store a position in an array that may be recycled.
                    this.lastExaminedPosition = consumed.Equals(examined) ? default : examined;

                    return result;
                }
            }
        }
    }
}<|MERGE_RESOLUTION|>--- conflicted
+++ resolved
@@ -376,26 +376,10 @@
                                     mxStreamIOWriter = self.mxStreamIOWriter;
                                 }
 
-<<<<<<< HEAD
                                 mxStreamIOWriter?.Complete();
                                 self.mxStreamIOWriterCompleted.Set();
                             }
                             finally
-=======
-                    if (this.mxStreamIOReader is not null)
-                    {
-                        // We don't own the user's PipeWriter to complete it (so they can't write anything more to this channel).
-                        // We can't know whether there is or will be more bytes written to the user's PipeWriter,
-                        // but we need to terminate our reader for their writer as part of reclaiming resources.
-                        // Cancel the pending or next read operation so the reader loop will immediately notice and shutdown.
-                        this.mxStreamIOReader?.CancelPendingRead();
-
-                        // Only Complete the reader if our async reader doesn't own it to avoid thread-safety bugs.
-                        PipeReader? mxStreamIOReader = null;
-                        lock (this.SyncObject)
-                        {
-                            if (this.mxStreamIOReader is not UnownedPipeReader)
->>>>>>> db21bfc9
                             {
                                 releaser.Result.Dispose();
                             }
@@ -412,7 +396,7 @@
                     // We can't know whether there is or will be more bytes written to the user's PipeWriter,
                     // but we need to terminate our reader for their writer as part of reclaiming resources.
                     // Cancel the pending or next read operation so the reader loop will immediately notice and shutdown.
-                    this.mxStreamIOReader.CancelPendingRead();
+                    this.mxStreamIOReader?.CancelPendingRead();
 
                     // Only Complete the reader if our async reader doesn't own it to avoid thread-safety bugs.
                     PipeReader? mxStreamIOReader = null;
