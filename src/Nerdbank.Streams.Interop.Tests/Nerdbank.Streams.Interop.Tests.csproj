﻿<Project Sdk="Microsoft.NET.Sdk">

  <PropertyGroup>
    <OutputType>Exe</OutputType>
    <TargetFramework>netcoreapp2.1</TargetFramework>
    <IsPackable>false</IsPackable>
  </PropertyGroup>

  <ItemGroup>
    <ProjectReference Include="..\Nerdbank.Streams\Nerdbank.Streams.csproj" />
  </ItemGroup>

  <ItemGroup>
<<<<<<< HEAD
    <PackageReference Include="Microsoft.VisualStudio.Threading" Version="16.5.132" />
=======
    <PackageReference Include="Microsoft.VisualStudio.Threading" Version="16.6.13" />
>>>>>>> 5a242570
  </ItemGroup>

</Project><|MERGE_RESOLUTION|>--- conflicted
+++ resolved
@@ -11,11 +11,7 @@
   </ItemGroup>
 
   <ItemGroup>
-<<<<<<< HEAD
-    <PackageReference Include="Microsoft.VisualStudio.Threading" Version="16.5.132" />
-=======
     <PackageReference Include="Microsoft.VisualStudio.Threading" Version="16.6.13" />
->>>>>>> 5a242570
   </ItemGroup>
 
 </Project>