--- conflicted
+++ resolved
@@ -8,14 +8,13 @@
     <VSThreadingVersion>17.5.22</VSThreadingVersion>
   </PropertyGroup>
   <ItemGroup>
-<<<<<<< HEAD
     <PackageVersion Include="BenchmarkDotNet.Diagnostics.Windows" Version="$(BenchmarkDotNetVersion)" />
     <PackageVersion Include="BenchmarkDotNet" Version="$(BenchmarkDotNetVersion)" />
     <PackageVersion Include="Microsoft.AspNetCore.TestHost" Version="$(AspNetCoreVersion)" />
     <PackageVersion Include="Microsoft.AspNetCore" Version="$(AspNetCoreVersion)" />
     <PackageVersion Include="Microsoft.Bcl.AsyncInterfaces" Version="7.0.0" />
     <PackageVersion Include="Microsoft.CodeAnalysis.PublicApiAnalyzers" Version="3.3.3" />
-    <PackageVersion Include="Microsoft.NET.Test.Sdk" Version="17.5.0" />
+    <PackageVersion Include="Microsoft.NET.Test.Sdk" Version="17.6.2" />
     <PackageVersion Include="Microsoft.VisualStudio.Threading.Analyzers" Version="$(VSThreadingVersion)" />
     <PackageVersion Include="Microsoft.VisualStudio.Threading" Version="$(VSThreadingVersion)" />
     <PackageVersion Include="Microsoft.VisualStudio.Validation" Version="17.6.11" />
@@ -29,9 +28,6 @@
     <PackageVersion Include="xunit.combinatorial" Version="1.5.25" />
     <PackageVersion Include="xunit.extensibility.core" Version="2.4.2" />
     <PackageVersion Include="xunit.runner.console" Version="2.4.2" />
-=======
-    <PackageVersion Include="Microsoft.NET.Test.Sdk" Version="17.6.2" />
->>>>>>> 1c7a8e17
     <PackageVersion Include="xunit.runner.visualstudio" Version="2.4.5" />
     <PackageVersion Include="xunit.skippablefact" Version="1.4.13" />
     <PackageVersion Include="xunit" Version="2.4.2" />
